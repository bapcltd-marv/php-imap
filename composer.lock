{
    "_readme": [
        "This file locks the dependencies of your project to a known state",
        "Read more about it at https://getcomposer.org/doc/01-basic-usage.md#installing-dependencies",
        "This file is @generated automatically"
    ],
<<<<<<< HEAD
    "content-hash": "e0260dfa4aeba120636a2125847a0661",
    "packages": [],
=======
    "content-hash": "a2d1c61875e42b0ecf64651cb9d56015",
    "packages": [
        {
            "name": "paragonie/constant_time_encoding",
            "version": "v2.3.0",
            "source": {
                "type": "git",
                "url": "https://github.com/paragonie/constant_time_encoding.git",
                "reference": "47a1cedd2e4d52688eb8c96469c05ebc8fd28fa2"
            },
            "dist": {
                "type": "zip",
                "url": "https://api.github.com/repos/paragonie/constant_time_encoding/zipball/47a1cedd2e4d52688eb8c96469c05ebc8fd28fa2",
                "reference": "47a1cedd2e4d52688eb8c96469c05ebc8fd28fa2",
                "shasum": ""
            },
            "require": {
                "php": "^7|^8"
            },
            "require-dev": {
                "phpunit/phpunit": "^6|^7",
                "vimeo/psalm": "^1|^2|^3"
            },
            "type": "library",
            "autoload": {
                "psr-4": {
                    "ParagonIE\\ConstantTime\\": "src/"
                }
            },
            "notification-url": "https://packagist.org/downloads/",
            "license": [
                "MIT"
            ],
            "authors": [
                {
                    "name": "Paragon Initiative Enterprises",
                    "email": "security@paragonie.com",
                    "homepage": "https://paragonie.com",
                    "role": "Maintainer"
                },
                {
                    "name": "Steve 'Sc00bz' Thomas",
                    "email": "steve@tobtu.com",
                    "homepage": "https://www.tobtu.com",
                    "role": "Original Developer"
                }
            ],
            "description": "Constant-time Implementations of RFC 4648 Encoding (Base-64, Base-32, Base-16)",
            "keywords": [
                "base16",
                "base32",
                "base32_decode",
                "base32_encode",
                "base64",
                "base64_decode",
                "base64_encode",
                "bin2hex",
                "encoding",
                "hex",
                "hex2bin",
                "rfc4648"
            ],
            "time": "2019-11-06T19:20:29+00:00"
        },
        {
            "name": "paragonie/hidden-string",
            "version": "v1.0.0",
            "source": {
                "type": "git",
                "url": "https://github.com/paragonie/hidden-string.git",
                "reference": "0bbb00be0e33b8e1d48fa79ea35cd42d3091a936"
            },
            "dist": {
                "type": "zip",
                "url": "https://api.github.com/repos/paragonie/hidden-string/zipball/0bbb00be0e33b8e1d48fa79ea35cd42d3091a936",
                "reference": "0bbb00be0e33b8e1d48fa79ea35cd42d3091a936",
                "shasum": ""
            },
            "require": {
                "paragonie/constant_time_encoding": "^2",
                "paragonie/sodium_compat": "^1.6",
                "php": "^7"
            },
            "require-dev": {
                "phpunit/phpunit": "^6|^7",
                "vimeo/psalm": "^1"
            },
            "type": "library",
            "autoload": {
                "psr-4": {
                    "ParagonIE\\HiddenString\\": "./src"
                }
            },
            "notification-url": "https://packagist.org/downloads/",
            "license": [
                "MPL-2.0"
            ],
            "authors": [
                {
                    "name": "Paragon Initiative Enterprises",
                    "email": "info@paragonie.com",
                    "homepage": "https://paragonie.com"
                }
            ],
            "description": "Encapsulate strings in an object to hide them from stack traces",
            "homepage": "https://github.com/paragonie/hidden-string",
            "keywords": [
                "hidden",
                "stack trace",
                "string"
            ],
            "time": "2018-05-07T20:28:06+00:00"
        },
        {
            "name": "paragonie/random_compat",
            "version": "v9.99.99",
            "source": {
                "type": "git",
                "url": "https://github.com/paragonie/random_compat.git",
                "reference": "84b4dfb120c6f9b4ff7b3685f9b8f1aa365a0c95"
            },
            "dist": {
                "type": "zip",
                "url": "https://api.github.com/repos/paragonie/random_compat/zipball/84b4dfb120c6f9b4ff7b3685f9b8f1aa365a0c95",
                "reference": "84b4dfb120c6f9b4ff7b3685f9b8f1aa365a0c95",
                "shasum": ""
            },
            "require": {
                "php": "^7"
            },
            "require-dev": {
                "phpunit/phpunit": "4.*|5.*",
                "vimeo/psalm": "^1"
            },
            "suggest": {
                "ext-libsodium": "Provides a modern crypto API that can be used to generate random bytes."
            },
            "type": "library",
            "notification-url": "https://packagist.org/downloads/",
            "license": [
                "MIT"
            ],
            "authors": [
                {
                    "name": "Paragon Initiative Enterprises",
                    "email": "security@paragonie.com",
                    "homepage": "https://paragonie.com"
                }
            ],
            "description": "PHP 5.x polyfill for random_bytes() and random_int() from PHP 7",
            "keywords": [
                "csprng",
                "polyfill",
                "pseudorandom",
                "random"
            ],
            "time": "2018-07-02T15:55:56+00:00"
        },
        {
            "name": "paragonie/sodium_compat",
            "version": "v1.12.2",
            "source": {
                "type": "git",
                "url": "https://github.com/paragonie/sodium_compat.git",
                "reference": "3b953109fdfc821c1979bc829c8b7421721fef82"
            },
            "dist": {
                "type": "zip",
                "url": "https://api.github.com/repos/paragonie/sodium_compat/zipball/3b953109fdfc821c1979bc829c8b7421721fef82",
                "reference": "3b953109fdfc821c1979bc829c8b7421721fef82",
                "shasum": ""
            },
            "require": {
                "paragonie/random_compat": ">=1",
                "php": "^5.2.4|^5.3|^5.4|^5.5|^5.6|^7|^8"
            },
            "require-dev": {
                "phpunit/phpunit": "^3|^4|^5|^6|^7"
            },
            "suggest": {
                "ext-libsodium": "PHP < 7.0: Better performance, password hashing (Argon2i), secure memory management (memzero), and better security.",
                "ext-sodium": "PHP >= 7.0: Better performance, password hashing (Argon2i), secure memory management (memzero), and better security."
            },
            "type": "library",
            "autoload": {
                "files": [
                    "autoload.php"
                ]
            },
            "notification-url": "https://packagist.org/downloads/",
            "license": [
                "ISC"
            ],
            "authors": [
                {
                    "name": "Paragon Initiative Enterprises",
                    "email": "security@paragonie.com"
                },
                {
                    "name": "Frank Denis",
                    "email": "jedisct1@pureftpd.org"
                }
            ],
            "description": "Pure PHP implementation of libsodium; uses the PHP extension if it exists",
            "keywords": [
                "Authentication",
                "BLAKE2b",
                "ChaCha20",
                "ChaCha20-Poly1305",
                "Chapoly",
                "Curve25519",
                "Ed25519",
                "EdDSA",
                "Edwards-curve Digital Signature Algorithm",
                "Elliptic Curve Diffie-Hellman",
                "Poly1305",
                "Pure-PHP cryptography",
                "RFC 7748",
                "RFC 8032",
                "Salpoly",
                "Salsa20",
                "X25519",
                "XChaCha20-Poly1305",
                "XSalsa20-Poly1305",
                "Xchacha20",
                "Xsalsa20",
                "aead",
                "cryptography",
                "ecdh",
                "elliptic curve",
                "elliptic curve cryptography",
                "encryption",
                "libsodium",
                "php",
                "public-key cryptography",
                "secret-key cryptography",
                "side-channel resistant"
            ],
            "time": "2019-12-30T03:11:08+00:00"
        }
    ],
>>>>>>> cacc5e69
    "packages-dev": [
        {
            "name": "amphp/amp",
            "version": "v2.4.0",
            "source": {
                "type": "git",
                "url": "https://github.com/amphp/amp.git",
                "reference": "13930a582947831bb66ff1aeac28672fd91c38ea"
            },
            "dist": {
                "type": "zip",
                "url": "https://api.github.com/repos/amphp/amp/zipball/13930a582947831bb66ff1aeac28672fd91c38ea",
                "reference": "13930a582947831bb66ff1aeac28672fd91c38ea",
                "shasum": ""
            },
            "require": {
                "php": ">=7"
            },
            "require-dev": {
                "amphp/php-cs-fixer-config": "dev-master",
                "amphp/phpunit-util": "^1",
                "ext-json": "*",
                "phpstan/phpstan": "^0.8.5",
                "phpunit/phpunit": "^6.0.9 | ^7",
                "react/promise": "^2"
            },
            "type": "library",
            "extra": {
                "branch-alias": {
                    "dev-master": "2.0.x-dev"
                }
            },
            "autoload": {
                "psr-4": {
                    "Amp\\": "lib"
                },
                "files": [
                    "lib/functions.php",
                    "lib/Internal/functions.php"
                ]
            },
            "notification-url": "https://packagist.org/downloads/",
            "license": [
                "MIT"
            ],
            "authors": [
                {
                    "name": "Daniel Lowrey",
                    "email": "rdlowrey@php.net"
                },
                {
                    "name": "Aaron Piotrowski",
                    "email": "aaron@trowski.com"
                },
                {
                    "name": "Bob Weinand",
                    "email": "bobwei9@hotmail.com"
                },
                {
                    "name": "Niklas Keller",
                    "email": "me@kelunik.com"
                }
            ],
            "description": "A non-blocking concurrency framework for PHP applications.",
            "homepage": "http://amphp.org/amp",
            "keywords": [
                "async",
                "asynchronous",
                "awaitable",
                "concurrency",
                "event",
                "event-loop",
                "future",
                "non-blocking",
                "promise"
            ],
            "time": "2019-11-11T19:32:05+00:00"
        },
        {
            "name": "amphp/byte-stream",
            "version": "v1.7.1",
            "source": {
                "type": "git",
                "url": "https://github.com/amphp/byte-stream.git",
                "reference": "9d8205686a004948475dc43f8a88d2fa5e75a113"
            },
            "dist": {
                "type": "zip",
                "url": "https://api.github.com/repos/amphp/byte-stream/zipball/9d8205686a004948475dc43f8a88d2fa5e75a113",
                "reference": "9d8205686a004948475dc43f8a88d2fa5e75a113",
                "shasum": ""
            },
            "require": {
                "amphp/amp": "^2"
            },
            "require-dev": {
                "amphp/php-cs-fixer-config": "dev-master",
                "amphp/phpunit-util": "^1",
                "friendsofphp/php-cs-fixer": "^2.3",
                "infection/infection": "^0.9.3",
                "phpunit/phpunit": "^6"
            },
            "type": "library",
            "autoload": {
                "psr-4": {
                    "Amp\\ByteStream\\": "lib"
                },
                "files": [
                    "lib/functions.php"
                ]
            },
            "notification-url": "https://packagist.org/downloads/",
            "license": [
                "MIT"
            ],
            "authors": [
                {
                    "name": "Aaron Piotrowski",
                    "email": "aaron@trowski.com"
                },
                {
                    "name": "Niklas Keller",
                    "email": "me@kelunik.com"
                }
            ],
            "description": "A stream abstraction to make working with non-blocking I/O simple.",
            "homepage": "http://amphp.org/byte-stream",
            "keywords": [
                "amp",
                "amphp",
                "async",
                "io",
                "non-blocking",
                "stream"
            ],
            "time": "2019-10-27T14:33:41+00:00"
        },
        {
            "name": "composer/semver",
            "version": "1.5.1",
            "source": {
                "type": "git",
                "url": "https://github.com/composer/semver.git",
                "reference": "c6bea70230ef4dd483e6bbcab6005f682ed3a8de"
            },
            "dist": {
                "type": "zip",
                "url": "https://api.github.com/repos/composer/semver/zipball/c6bea70230ef4dd483e6bbcab6005f682ed3a8de",
                "reference": "c6bea70230ef4dd483e6bbcab6005f682ed3a8de",
                "shasum": ""
            },
            "require": {
                "php": "^5.3.2 || ^7.0"
            },
            "require-dev": {
                "phpunit/phpunit": "^4.5 || ^5.0.5"
            },
            "type": "library",
            "extra": {
                "branch-alias": {
                    "dev-master": "1.x-dev"
                }
            },
            "autoload": {
                "psr-4": {
                    "Composer\\Semver\\": "src"
                }
            },
            "notification-url": "https://packagist.org/downloads/",
            "license": [
                "MIT"
            ],
            "authors": [
                {
                    "name": "Nils Adermann",
                    "email": "naderman@naderman.de",
                    "homepage": "http://www.naderman.de"
                },
                {
                    "name": "Jordi Boggiano",
                    "email": "j.boggiano@seld.be",
                    "homepage": "http://seld.be"
                },
                {
                    "name": "Rob Bast",
                    "email": "rob.bast@gmail.com",
                    "homepage": "http://robbast.nl"
                }
            ],
            "description": "Semver library that offers utilities, version constraint parsing and validation.",
            "keywords": [
                "semantic",
                "semver",
                "validation",
                "versioning"
            ],
            "time": "2020-01-13T12:06:48+00:00"
        },
        {
            "name": "composer/xdebug-handler",
            "version": "1.4.0",
            "source": {
                "type": "git",
                "url": "https://github.com/composer/xdebug-handler.git",
                "reference": "cbe23383749496fe0f373345208b79568e4bc248"
            },
            "dist": {
                "type": "zip",
                "url": "https://api.github.com/repos/composer/xdebug-handler/zipball/cbe23383749496fe0f373345208b79568e4bc248",
                "reference": "cbe23383749496fe0f373345208b79568e4bc248",
                "shasum": ""
            },
            "require": {
                "php": "^5.3.2 || ^7.0 || ^8.0",
                "psr/log": "^1.0"
            },
            "require-dev": {
                "phpunit/phpunit": "^4.8.35 || ^5.7 || 6.5 - 8"
            },
            "type": "library",
            "autoload": {
                "psr-4": {
                    "Composer\\XdebugHandler\\": "src"
                }
            },
            "notification-url": "https://packagist.org/downloads/",
            "license": [
                "MIT"
            ],
            "authors": [
                {
                    "name": "John Stevenson",
                    "email": "john-stevenson@blueyonder.co.uk"
                }
            ],
            "description": "Restarts a process without Xdebug.",
            "keywords": [
                "Xdebug",
                "performance"
            ],
            "time": "2019-11-06T16:40:04+00:00"
        },
        {
            "name": "doctrine/annotations",
            "version": "v1.8.0",
            "source": {
                "type": "git",
                "url": "https://github.com/doctrine/annotations.git",
                "reference": "904dca4eb10715b92569fbcd79e201d5c349b6bc"
            },
            "dist": {
                "type": "zip",
                "url": "https://api.github.com/repos/doctrine/annotations/zipball/904dca4eb10715b92569fbcd79e201d5c349b6bc",
                "reference": "904dca4eb10715b92569fbcd79e201d5c349b6bc",
                "shasum": ""
            },
            "require": {
                "doctrine/lexer": "1.*",
                "php": "^7.1"
            },
            "require-dev": {
                "doctrine/cache": "1.*",
                "phpunit/phpunit": "^7.5"
            },
            "type": "library",
            "extra": {
                "branch-alias": {
                    "dev-master": "1.7.x-dev"
                }
            },
            "autoload": {
                "psr-4": {
                    "Doctrine\\Common\\Annotations\\": "lib/Doctrine/Common/Annotations"
                }
            },
            "notification-url": "https://packagist.org/downloads/",
            "license": [
                "MIT"
            ],
            "authors": [
                {
                    "name": "Guilherme Blanco",
                    "email": "guilhermeblanco@gmail.com"
                },
                {
                    "name": "Roman Borschel",
                    "email": "roman@code-factory.org"
                },
                {
                    "name": "Benjamin Eberlei",
                    "email": "kontakt@beberlei.de"
                },
                {
                    "name": "Jonathan Wage",
                    "email": "jonwage@gmail.com"
                },
                {
                    "name": "Johannes Schmitt",
                    "email": "schmittjoh@gmail.com"
                }
            ],
            "description": "Docblock Annotations Parser",
            "homepage": "http://www.doctrine-project.org",
            "keywords": [
                "annotations",
                "docblock",
                "parser"
            ],
            "time": "2019-10-01T18:55:10+00:00"
        },
        {
            "name": "doctrine/instantiator",
            "version": "1.3.0",
            "source": {
                "type": "git",
                "url": "https://github.com/doctrine/instantiator.git",
                "reference": "ae466f726242e637cebdd526a7d991b9433bacf1"
            },
            "dist": {
                "type": "zip",
                "url": "https://api.github.com/repos/doctrine/instantiator/zipball/ae466f726242e637cebdd526a7d991b9433bacf1",
                "reference": "ae466f726242e637cebdd526a7d991b9433bacf1",
                "shasum": ""
            },
            "require": {
                "php": "^7.1"
            },
            "require-dev": {
                "doctrine/coding-standard": "^6.0",
                "ext-pdo": "*",
                "ext-phar": "*",
                "phpbench/phpbench": "^0.13",
                "phpstan/phpstan-phpunit": "^0.11",
                "phpstan/phpstan-shim": "^0.11",
                "phpunit/phpunit": "^7.0"
            },
            "type": "library",
            "extra": {
                "branch-alias": {
                    "dev-master": "1.2.x-dev"
                }
            },
            "autoload": {
                "psr-4": {
                    "Doctrine\\Instantiator\\": "src/Doctrine/Instantiator/"
                }
            },
            "notification-url": "https://packagist.org/downloads/",
            "license": [
                "MIT"
            ],
            "authors": [
                {
                    "name": "Marco Pivetta",
                    "email": "ocramius@gmail.com",
                    "homepage": "http://ocramius.github.com/"
                }
            ],
            "description": "A small, lightweight utility to instantiate objects in PHP without invoking their constructors",
            "homepage": "https://www.doctrine-project.org/projects/instantiator.html",
            "keywords": [
                "constructor",
                "instantiate"
            ],
            "time": "2019-10-21T16:45:58+00:00"
        },
        {
            "name": "doctrine/lexer",
            "version": "1.2.0",
            "source": {
                "type": "git",
                "url": "https://github.com/doctrine/lexer.git",
                "reference": "5242d66dbeb21a30dd8a3e66bf7a73b66e05e1f6"
            },
            "dist": {
                "type": "zip",
                "url": "https://api.github.com/repos/doctrine/lexer/zipball/5242d66dbeb21a30dd8a3e66bf7a73b66e05e1f6",
                "reference": "5242d66dbeb21a30dd8a3e66bf7a73b66e05e1f6",
                "shasum": ""
            },
            "require": {
                "php": "^7.2"
            },
            "require-dev": {
                "doctrine/coding-standard": "^6.0",
                "phpstan/phpstan": "^0.11.8",
                "phpunit/phpunit": "^8.2"
            },
            "type": "library",
            "extra": {
                "branch-alias": {
                    "dev-master": "1.2.x-dev"
                }
            },
            "autoload": {
                "psr-4": {
                    "Doctrine\\Common\\Lexer\\": "lib/Doctrine/Common/Lexer"
                }
            },
            "notification-url": "https://packagist.org/downloads/",
            "license": [
                "MIT"
            ],
            "authors": [
                {
                    "name": "Guilherme Blanco",
                    "email": "guilhermeblanco@gmail.com"
                },
                {
                    "name": "Roman Borschel",
                    "email": "roman@code-factory.org"
                },
                {
                    "name": "Johannes Schmitt",
                    "email": "schmittjoh@gmail.com"
                }
            ],
            "description": "PHP Doctrine Lexer parser library that can be used in Top-Down, Recursive Descent Parsers.",
            "homepage": "https://www.doctrine-project.org/projects/lexer.html",
            "keywords": [
                "annotations",
                "docblock",
                "lexer",
                "parser",
                "php"
            ],
            "time": "2019-10-30T14:39:59+00:00"
        },
        {
            "name": "felixfbecker/advanced-json-rpc",
            "version": "v3.0.4",
            "source": {
                "type": "git",
                "url": "https://github.com/felixfbecker/php-advanced-json-rpc.git",
                "reference": "23366dd0cab0a0f3fd3016bf3c0b36dec74348e7"
            },
            "dist": {
                "type": "zip",
                "url": "https://api.github.com/repos/felixfbecker/php-advanced-json-rpc/zipball/23366dd0cab0a0f3fd3016bf3c0b36dec74348e7",
                "reference": "23366dd0cab0a0f3fd3016bf3c0b36dec74348e7",
                "shasum": ""
            },
            "require": {
                "netresearch/jsonmapper": "^1.0",
                "php": ">=7.0",
                "phpdocumentor/reflection-docblock": "^4.0.0"
            },
            "require-dev": {
                "phpunit/phpunit": "^6.0.0"
            },
            "type": "library",
            "autoload": {
                "psr-4": {
                    "AdvancedJsonRpc\\": "lib/"
                }
            },
            "notification-url": "https://packagist.org/downloads/",
            "license": [
                "ISC"
            ],
            "authors": [
                {
                    "name": "Felix Becker",
                    "email": "felix.b@outlook.com"
                }
            ],
            "description": "A more advanced JSONRPC implementation",
            "time": "2019-09-12T22:41:08+00:00"
        },
        {
            "name": "felixfbecker/language-server-protocol",
            "version": "v1.4.0",
            "source": {
                "type": "git",
                "url": "https://github.com/felixfbecker/php-language-server-protocol.git",
                "reference": "378801f6139bb74ac215d81cca1272af61df9a9f"
            },
            "dist": {
                "type": "zip",
                "url": "https://api.github.com/repos/felixfbecker/php-language-server-protocol/zipball/378801f6139bb74ac215d81cca1272af61df9a9f",
                "reference": "378801f6139bb74ac215d81cca1272af61df9a9f",
                "shasum": ""
            },
            "require": {
                "php": "^7.0"
            },
            "require-dev": {
                "phpstan/phpstan": "*",
                "phpunit/phpunit": "^6.3",
                "squizlabs/php_codesniffer": "^3.1"
            },
            "type": "library",
            "autoload": {
                "psr-4": {
                    "LanguageServerProtocol\\": "src/"
                }
            },
            "notification-url": "https://packagist.org/downloads/",
            "license": [
                "ISC"
            ],
            "authors": [
                {
                    "name": "Felix Becker",
                    "email": "felix.b@outlook.com"
                }
            ],
            "description": "PHP classes for the Language Server Protocol",
            "keywords": [
                "language",
                "microsoft",
                "php",
                "server"
            ],
            "time": "2019-06-23T21:03:50+00:00"
        },
        {
            "name": "friendsofphp/php-cs-fixer",
            "version": "v2.16.1",
            "source": {
                "type": "git",
                "url": "https://github.com/FriendsOfPHP/PHP-CS-Fixer.git",
                "reference": "c8afb599858876e95e8ebfcd97812d383fa23f02"
            },
            "dist": {
                "type": "zip",
                "url": "https://api.github.com/repos/FriendsOfPHP/PHP-CS-Fixer/zipball/c8afb599858876e95e8ebfcd97812d383fa23f02",
                "reference": "c8afb599858876e95e8ebfcd97812d383fa23f02",
                "shasum": ""
            },
            "require": {
                "composer/semver": "^1.4",
                "composer/xdebug-handler": "^1.2",
                "doctrine/annotations": "^1.2",
                "ext-json": "*",
                "ext-tokenizer": "*",
                "php": "^5.6 || ^7.0",
                "php-cs-fixer/diff": "^1.3",
                "symfony/console": "^3.4.17 || ^4.1.6 || ^5.0",
                "symfony/event-dispatcher": "^3.0 || ^4.0 || ^5.0",
                "symfony/filesystem": "^3.0 || ^4.0 || ^5.0",
                "symfony/finder": "^3.0 || ^4.0 || ^5.0",
                "symfony/options-resolver": "^3.0 || ^4.0 || ^5.0",
                "symfony/polyfill-php70": "^1.0",
                "symfony/polyfill-php72": "^1.4",
                "symfony/process": "^3.0 || ^4.0 || ^5.0",
                "symfony/stopwatch": "^3.0 || ^4.0 || ^5.0"
            },
            "require-dev": {
                "johnkary/phpunit-speedtrap": "^1.1 || ^2.0 || ^3.0",
                "justinrainbow/json-schema": "^5.0",
                "keradus/cli-executor": "^1.2",
                "mikey179/vfsstream": "^1.6",
                "php-coveralls/php-coveralls": "^2.1",
                "php-cs-fixer/accessible-object": "^1.0",
                "php-cs-fixer/phpunit-constraint-isidenticalstring": "^1.1",
                "php-cs-fixer/phpunit-constraint-xmlmatchesxsd": "^1.1",
                "phpunit/phpunit": "^5.7.27 || ^6.5.14 || ^7.1",
                "phpunitgoodpractices/traits": "^1.8",
                "symfony/phpunit-bridge": "^4.3 || ^5.0",
                "symfony/yaml": "^3.0 || ^4.0 || ^5.0"
            },
            "suggest": {
                "ext-mbstring": "For handling non-UTF8 characters in cache signature.",
                "php-cs-fixer/phpunit-constraint-isidenticalstring": "For IsIdenticalString constraint.",
                "php-cs-fixer/phpunit-constraint-xmlmatchesxsd": "For XmlMatchesXsd constraint.",
                "symfony/polyfill-mbstring": "When enabling `ext-mbstring` is not possible."
            },
            "bin": [
                "php-cs-fixer"
            ],
            "type": "application",
            "autoload": {
                "psr-4": {
                    "PhpCsFixer\\": "src/"
                },
                "classmap": [
                    "tests/Test/AbstractFixerTestCase.php",
                    "tests/Test/AbstractIntegrationCaseFactory.php",
                    "tests/Test/AbstractIntegrationTestCase.php",
                    "tests/Test/Assert/AssertTokensTrait.php",
                    "tests/Test/IntegrationCase.php",
                    "tests/Test/IntegrationCaseFactory.php",
                    "tests/Test/IntegrationCaseFactoryInterface.php",
                    "tests/Test/InternalIntegrationCaseFactory.php",
                    "tests/TestCase.php"
                ]
            },
            "notification-url": "https://packagist.org/downloads/",
            "license": [
                "MIT"
            ],
            "authors": [
                {
                    "name": "Fabien Potencier",
                    "email": "fabien@symfony.com"
                },
                {
                    "name": "Dariusz Rumiński",
                    "email": "dariusz.ruminski@gmail.com"
                }
            ],
            "description": "A tool to automatically fix PHP code style",
            "time": "2019-11-25T22:10:32+00:00"
        },
        {
            "name": "maglnet/composer-require-checker",
            "version": "2.1.0",
            "source": {
                "type": "git",
                "url": "https://github.com/maglnet/ComposerRequireChecker.git",
                "reference": "0c66698d487fcb5c66cf07108e2180c818fb2e72"
            },
            "dist": {
                "type": "zip",
                "url": "https://api.github.com/repos/maglnet/ComposerRequireChecker/zipball/0c66698d487fcb5c66cf07108e2180c818fb2e72",
                "reference": "0c66698d487fcb5c66cf07108e2180c818fb2e72",
                "shasum": ""
            },
            "require": {
                "ext-json": "*",
                "ext-phar": "*",
                "nikic/php-parser": "^4.3",
                "ocramius/package-versions": "^1.4.2",
                "php": "^7.2",
                "symfony/console": "^5.0",
                "webmozart/glob": "^4.1"
            },
            "require-dev": {
                "ext-zend-opcache": "*",
                "mikey179/vfsstream": "^1.6",
                "phpstan/phpstan": "^0.12",
                "phpunit/phpunit": "^8.4.3"
            },
            "bin": [
                "bin/composer-require-checker"
            ],
            "type": "library",
            "extra": {
                "branch-alias": {
                    "dev-master": "2.1-dev"
                }
            },
            "autoload": {
                "psr-4": {
                    "ComposerRequireChecker\\": "src/ComposerRequireChecker"
                }
            },
            "notification-url": "https://packagist.org/downloads/",
            "license": [
                "MIT"
            ],
            "authors": [
                {
                    "name": "Marco Pivetta",
                    "email": "ocramius@gmail.com",
                    "homepage": "http://ocramius.github.io/"
                },
                {
                    "name": "Matthias Glaub",
                    "email": "magl@magl.net",
                    "homepage": "http://magl.net"
                }
            ],
            "description": "CLI tool to analyze composer dependencies and verify that no unknown symbols are used in the sources of a package",
            "homepage": "https://github.com/maglnet/ComposerRequireChecker",
            "keywords": [
                "analysis",
                "cli",
                "composer",
                "dependency",
                "imports",
                "require",
                "requirements"
            ],
            "time": "2019-12-28T13:49:20+00:00"
        },
        {
            "name": "myclabs/deep-copy",
            "version": "1.9.4",
            "source": {
                "type": "git",
                "url": "https://github.com/myclabs/DeepCopy.git",
                "reference": "579bb7356d91f9456ccd505f24ca8b667966a0a7"
            },
            "dist": {
                "type": "zip",
                "url": "https://api.github.com/repos/myclabs/DeepCopy/zipball/579bb7356d91f9456ccd505f24ca8b667966a0a7",
                "reference": "579bb7356d91f9456ccd505f24ca8b667966a0a7",
                "shasum": ""
            },
            "require": {
                "php": "^7.1"
            },
            "replace": {
                "myclabs/deep-copy": "self.version"
            },
            "require-dev": {
                "doctrine/collections": "^1.0",
                "doctrine/common": "^2.6",
                "phpunit/phpunit": "^7.1"
            },
            "type": "library",
            "autoload": {
                "psr-4": {
                    "DeepCopy\\": "src/DeepCopy/"
                },
                "files": [
                    "src/DeepCopy/deep_copy.php"
                ]
            },
            "notification-url": "https://packagist.org/downloads/",
            "license": [
                "MIT"
            ],
            "description": "Create deep copies (clones) of your objects",
            "keywords": [
                "clone",
                "copy",
                "duplicate",
                "object",
                "object graph"
            ],
            "time": "2019-12-15T19:12:40+00:00"
        },
        {
            "name": "netresearch/jsonmapper",
            "version": "v1.6.0",
            "source": {
                "type": "git",
                "url": "https://github.com/cweiske/jsonmapper.git",
                "reference": "0d4d1b48d682a93b6bfedf60b88c7750e9cb0b06"
            },
            "dist": {
                "type": "zip",
                "url": "https://api.github.com/repos/cweiske/jsonmapper/zipball/0d4d1b48d682a93b6bfedf60b88c7750e9cb0b06",
                "reference": "0d4d1b48d682a93b6bfedf60b88c7750e9cb0b06",
                "shasum": ""
            },
            "require": {
                "ext-json": "*",
                "ext-pcre": "*",
                "ext-reflection": "*",
                "ext-spl": "*",
                "php": ">=5.6"
            },
            "require-dev": {
                "phpunit/phpunit": "~4.8.35 || ~5.7 || ~6.4",
                "squizlabs/php_codesniffer": "~1.5"
            },
            "type": "library",
            "autoload": {
                "psr-0": {
                    "JsonMapper": "src/"
                }
            },
            "notification-url": "https://packagist.org/downloads/",
            "license": [
                "OSL-3.0"
            ],
            "authors": [
                {
                    "name": "Christian Weiske",
                    "email": "cweiske@cweiske.de",
                    "homepage": "http://github.com/cweiske/jsonmapper/",
                    "role": "Developer"
                }
            ],
            "description": "Map nested JSON structures onto PHP classes",
            "time": "2019-08-15T19:41:25+00:00"
        },
        {
            "name": "nikic/php-parser",
            "version": "v4.3.0",
            "source": {
                "type": "git",
                "url": "https://github.com/nikic/PHP-Parser.git",
                "reference": "9a9981c347c5c49d6dfe5cf826bb882b824080dc"
            },
            "dist": {
                "type": "zip",
                "url": "https://api.github.com/repos/nikic/PHP-Parser/zipball/9a9981c347c5c49d6dfe5cf826bb882b824080dc",
                "reference": "9a9981c347c5c49d6dfe5cf826bb882b824080dc",
                "shasum": ""
            },
            "require": {
                "ext-tokenizer": "*",
                "php": ">=7.0"
            },
            "require-dev": {
                "ircmaxell/php-yacc": "0.0.5",
                "phpunit/phpunit": "^6.5 || ^7.0 || ^8.0"
            },
            "bin": [
                "bin/php-parse"
            ],
            "type": "library",
            "extra": {
                "branch-alias": {
                    "dev-master": "4.3-dev"
                }
            },
            "autoload": {
                "psr-4": {
                    "PhpParser\\": "lib/PhpParser"
                }
            },
            "notification-url": "https://packagist.org/downloads/",
            "license": [
                "BSD-3-Clause"
            ],
            "authors": [
                {
                    "name": "Nikita Popov"
                }
            ],
            "description": "A PHP parser written in PHP",
            "keywords": [
                "parser",
                "php"
            ],
            "time": "2019-11-08T13:50:10+00:00"
        },
        {
            "name": "ocramius/package-versions",
            "version": "1.5.1",
            "source": {
                "type": "git",
                "url": "https://github.com/Ocramius/PackageVersions.git",
                "reference": "1d32342b8c1eb27353c8887c366147b4c2da673c"
            },
            "dist": {
                "type": "zip",
                "url": "https://api.github.com/repos/Ocramius/PackageVersions/zipball/1d32342b8c1eb27353c8887c366147b4c2da673c",
                "reference": "1d32342b8c1eb27353c8887c366147b4c2da673c",
                "shasum": ""
            },
            "require": {
                "composer-plugin-api": "^1.0.0",
                "php": "^7.3.0"
            },
            "require-dev": {
                "composer/composer": "^1.8.6",
                "doctrine/coding-standard": "^6.0.0",
                "ext-zip": "*",
                "infection/infection": "^0.13.4",
                "phpunit/phpunit": "^8.2.5",
                "vimeo/psalm": "^3.4.9"
            },
            "type": "composer-plugin",
            "extra": {
                "class": "PackageVersions\\Installer",
                "branch-alias": {
                    "dev-master": "1.6.x-dev"
                }
            },
            "autoload": {
                "psr-4": {
                    "PackageVersions\\": "src/PackageVersions"
                }
            },
            "notification-url": "https://packagist.org/downloads/",
            "license": [
                "MIT"
            ],
            "authors": [
                {
                    "name": "Marco Pivetta",
                    "email": "ocramius@gmail.com"
                }
            ],
            "description": "Composer plugin that provides efficient querying for installed package versions (no runtime IO)",
            "time": "2019-07-17T15:49:50+00:00"
        },
        {
            "name": "openlss/lib-array2xml",
            "version": "1.0.0",
            "source": {
                "type": "git",
                "url": "https://github.com/nullivex/lib-array2xml.git",
                "reference": "a91f18a8dfc69ffabe5f9b068bc39bb202c81d90"
            },
            "dist": {
                "type": "zip",
                "url": "https://api.github.com/repos/nullivex/lib-array2xml/zipball/a91f18a8dfc69ffabe5f9b068bc39bb202c81d90",
                "reference": "a91f18a8dfc69ffabe5f9b068bc39bb202c81d90",
                "shasum": ""
            },
            "require": {
                "php": ">=5.3.2"
            },
            "type": "library",
            "autoload": {
                "psr-0": {
                    "LSS": ""
                }
            },
            "notification-url": "https://packagist.org/downloads/",
            "license": [
                "Apache-2.0"
            ],
            "authors": [
                {
                    "name": "Bryan Tong",
                    "email": "bryan@nullivex.com",
                    "homepage": "https://www.nullivex.com"
                },
                {
                    "name": "Tony Butler",
                    "email": "spudz76@gmail.com",
                    "homepage": "https://www.nullivex.com"
                }
            ],
            "description": "Array2XML conversion library credit to lalit.org",
            "homepage": "https://www.nullivex.com",
            "keywords": [
                "array",
                "array conversion",
                "xml",
                "xml conversion"
            ],
            "time": "2019-03-29T20:06:56+00:00"
        },
        {
            "name": "phar-io/manifest",
            "version": "1.0.3",
            "source": {
                "type": "git",
                "url": "https://github.com/phar-io/manifest.git",
                "reference": "7761fcacf03b4d4f16e7ccb606d4879ca431fcf4"
            },
            "dist": {
                "type": "zip",
                "url": "https://api.github.com/repos/phar-io/manifest/zipball/7761fcacf03b4d4f16e7ccb606d4879ca431fcf4",
                "reference": "7761fcacf03b4d4f16e7ccb606d4879ca431fcf4",
                "shasum": ""
            },
            "require": {
                "ext-dom": "*",
                "ext-phar": "*",
                "phar-io/version": "^2.0",
                "php": "^5.6 || ^7.0"
            },
            "type": "library",
            "extra": {
                "branch-alias": {
                    "dev-master": "1.0.x-dev"
                }
            },
            "autoload": {
                "classmap": [
                    "src/"
                ]
            },
            "notification-url": "https://packagist.org/downloads/",
            "license": [
                "BSD-3-Clause"
            ],
            "authors": [
                {
                    "name": "Arne Blankerts",
                    "email": "arne@blankerts.de",
                    "role": "Developer"
                },
                {
                    "name": "Sebastian Heuer",
                    "email": "sebastian@phpeople.de",
                    "role": "Developer"
                },
                {
                    "name": "Sebastian Bergmann",
                    "email": "sebastian@phpunit.de",
                    "role": "Developer"
                }
            ],
            "description": "Component for reading phar.io manifest information from a PHP Archive (PHAR)",
            "time": "2018-07-08T19:23:20+00:00"
        },
        {
            "name": "phar-io/version",
            "version": "2.0.1",
            "source": {
                "type": "git",
                "url": "https://github.com/phar-io/version.git",
                "reference": "45a2ec53a73c70ce41d55cedef9063630abaf1b6"
            },
            "dist": {
                "type": "zip",
                "url": "https://api.github.com/repos/phar-io/version/zipball/45a2ec53a73c70ce41d55cedef9063630abaf1b6",
                "reference": "45a2ec53a73c70ce41d55cedef9063630abaf1b6",
                "shasum": ""
            },
            "require": {
                "php": "^5.6 || ^7.0"
            },
            "type": "library",
            "autoload": {
                "classmap": [
                    "src/"
                ]
            },
            "notification-url": "https://packagist.org/downloads/",
            "license": [
                "BSD-3-Clause"
            ],
            "authors": [
                {
                    "name": "Arne Blankerts",
                    "email": "arne@blankerts.de",
                    "role": "Developer"
                },
                {
                    "name": "Sebastian Heuer",
                    "email": "sebastian@phpeople.de",
                    "role": "Developer"
                },
                {
                    "name": "Sebastian Bergmann",
                    "email": "sebastian@phpunit.de",
                    "role": "Developer"
                }
            ],
            "description": "Library for handling version information and constraints",
            "time": "2018-07-08T19:19:57+00:00"
        },
        {
            "name": "php-cs-fixer/diff",
            "version": "v1.3.0",
            "source": {
                "type": "git",
                "url": "https://github.com/PHP-CS-Fixer/diff.git",
                "reference": "78bb099e9c16361126c86ce82ec4405ebab8e756"
            },
            "dist": {
                "type": "zip",
                "url": "https://api.github.com/repos/PHP-CS-Fixer/diff/zipball/78bb099e9c16361126c86ce82ec4405ebab8e756",
                "reference": "78bb099e9c16361126c86ce82ec4405ebab8e756",
                "shasum": ""
            },
            "require": {
                "php": "^5.6 || ^7.0"
            },
            "require-dev": {
                "phpunit/phpunit": "^5.7.23 || ^6.4.3",
                "symfony/process": "^3.3"
            },
            "type": "library",
            "autoload": {
                "classmap": [
                    "src/"
                ]
            },
            "notification-url": "https://packagist.org/downloads/",
            "license": [
                "BSD-3-Clause"
            ],
            "authors": [
                {
                    "name": "Kore Nordmann",
                    "email": "mail@kore-nordmann.de"
                },
                {
                    "name": "Sebastian Bergmann",
                    "email": "sebastian@phpunit.de"
                },
                {
                    "name": "SpacePossum"
                }
            ],
            "description": "sebastian/diff v2 backport support for PHP5.6",
            "homepage": "https://github.com/PHP-CS-Fixer",
            "keywords": [
                "diff"
            ],
            "time": "2018-02-15T16:58:55+00:00"
        },
        {
            "name": "phpdocumentor/reflection-common",
            "version": "2.0.0",
            "source": {
                "type": "git",
                "url": "https://github.com/phpDocumentor/ReflectionCommon.git",
                "reference": "63a995caa1ca9e5590304cd845c15ad6d482a62a"
            },
            "dist": {
                "type": "zip",
                "url": "https://api.github.com/repos/phpDocumentor/ReflectionCommon/zipball/63a995caa1ca9e5590304cd845c15ad6d482a62a",
                "reference": "63a995caa1ca9e5590304cd845c15ad6d482a62a",
                "shasum": ""
            },
            "require": {
                "php": ">=7.1"
            },
            "require-dev": {
                "phpunit/phpunit": "~6"
            },
            "type": "library",
            "extra": {
                "branch-alias": {
                    "dev-master": "2.x-dev"
                }
            },
            "autoload": {
                "psr-4": {
                    "phpDocumentor\\Reflection\\": "src/"
                }
            },
            "notification-url": "https://packagist.org/downloads/",
            "license": [
                "MIT"
            ],
            "authors": [
                {
                    "name": "Jaap van Otterdijk",
                    "email": "opensource@ijaap.nl"
                }
            ],
            "description": "Common reflection classes used by phpdocumentor to reflect the code structure",
            "homepage": "http://www.phpdoc.org",
            "keywords": [
                "FQSEN",
                "phpDocumentor",
                "phpdoc",
                "reflection",
                "static analysis"
            ],
            "time": "2018-08-07T13:53:10+00:00"
        },
        {
            "name": "phpdocumentor/reflection-docblock",
            "version": "4.3.4",
            "source": {
                "type": "git",
                "url": "https://github.com/phpDocumentor/ReflectionDocBlock.git",
                "reference": "da3fd972d6bafd628114f7e7e036f45944b62e9c"
            },
            "dist": {
                "type": "zip",
                "url": "https://api.github.com/repos/phpDocumentor/ReflectionDocBlock/zipball/da3fd972d6bafd628114f7e7e036f45944b62e9c",
                "reference": "da3fd972d6bafd628114f7e7e036f45944b62e9c",
                "shasum": ""
            },
            "require": {
                "php": "^7.0",
                "phpdocumentor/reflection-common": "^1.0.0 || ^2.0.0",
                "phpdocumentor/type-resolver": "~0.4 || ^1.0.0",
                "webmozart/assert": "^1.0"
            },
            "require-dev": {
                "doctrine/instantiator": "^1.0.5",
                "mockery/mockery": "^1.0",
                "phpdocumentor/type-resolver": "0.4.*",
                "phpunit/phpunit": "^6.4"
            },
            "type": "library",
            "extra": {
                "branch-alias": {
                    "dev-master": "4.x-dev"
                }
            },
            "autoload": {
                "psr-4": {
                    "phpDocumentor\\Reflection\\": [
                        "src/"
                    ]
                }
            },
            "notification-url": "https://packagist.org/downloads/",
            "license": [
                "MIT"
            ],
            "authors": [
                {
                    "name": "Mike van Riel",
                    "email": "me@mikevanriel.com"
                }
            ],
            "description": "With this component, a library can provide support for annotations via DocBlocks or otherwise retrieve information that is embedded in a DocBlock.",
            "time": "2019-12-28T18:55:12+00:00"
        },
        {
            "name": "phpdocumentor/type-resolver",
            "version": "1.0.1",
            "source": {
                "type": "git",
                "url": "https://github.com/phpDocumentor/TypeResolver.git",
                "reference": "2e32a6d48972b2c1976ed5d8967145b6cec4a4a9"
            },
            "dist": {
                "type": "zip",
                "url": "https://api.github.com/repos/phpDocumentor/TypeResolver/zipball/2e32a6d48972b2c1976ed5d8967145b6cec4a4a9",
                "reference": "2e32a6d48972b2c1976ed5d8967145b6cec4a4a9",
                "shasum": ""
            },
            "require": {
                "php": "^7.1",
                "phpdocumentor/reflection-common": "^2.0"
            },
            "require-dev": {
                "ext-tokenizer": "^7.1",
                "mockery/mockery": "~1",
                "phpunit/phpunit": "^7.0"
            },
            "type": "library",
            "extra": {
                "branch-alias": {
                    "dev-master": "1.x-dev"
                }
            },
            "autoload": {
                "psr-4": {
                    "phpDocumentor\\Reflection\\": "src"
                }
            },
            "notification-url": "https://packagist.org/downloads/",
            "license": [
                "MIT"
            ],
            "authors": [
                {
                    "name": "Mike van Riel",
                    "email": "me@mikevanriel.com"
                }
            ],
            "description": "A PSR-5 based resolver of Class names, Types and Structural Element Names",
            "time": "2019-08-22T18:11:29+00:00"
        },
        {
            "name": "phpspec/prophecy",
            "version": "1.10.1",
            "source": {
                "type": "git",
                "url": "https://github.com/phpspec/prophecy.git",
                "reference": "cbe1df668b3fe136bcc909126a0f529a78d4cbbc"
            },
            "dist": {
                "type": "zip",
                "url": "https://api.github.com/repos/phpspec/prophecy/zipball/cbe1df668b3fe136bcc909126a0f529a78d4cbbc",
                "reference": "cbe1df668b3fe136bcc909126a0f529a78d4cbbc",
                "shasum": ""
            },
            "require": {
                "doctrine/instantiator": "^1.0.2",
                "php": "^5.3|^7.0",
                "phpdocumentor/reflection-docblock": "^2.0|^3.0.2|^4.0|^5.0",
                "sebastian/comparator": "^1.2.3|^2.0|^3.0",
                "sebastian/recursion-context": "^1.0|^2.0|^3.0"
            },
            "require-dev": {
                "phpspec/phpspec": "^2.5 || ^3.2",
                "phpunit/phpunit": "^4.8.35 || ^5.7 || ^6.5 || ^7.1"
            },
            "type": "library",
            "extra": {
                "branch-alias": {
                    "dev-master": "1.10.x-dev"
                }
            },
            "autoload": {
                "psr-4": {
                    "Prophecy\\": "src/Prophecy"
                }
            },
            "notification-url": "https://packagist.org/downloads/",
            "license": [
                "MIT"
            ],
            "authors": [
                {
                    "name": "Konstantin Kudryashov",
                    "email": "ever.zet@gmail.com",
                    "homepage": "http://everzet.com"
                },
                {
                    "name": "Marcello Duarte",
                    "email": "marcello.duarte@gmail.com"
                }
            ],
            "description": "Highly opinionated mocking framework for PHP 5.3+",
            "homepage": "https://github.com/phpspec/prophecy",
            "keywords": [
                "Double",
                "Dummy",
                "fake",
                "mock",
                "spy",
                "stub"
            ],
            "time": "2019-12-22T21:05:45+00:00"
        },
        {
            "name": "phpunit/php-code-coverage",
            "version": "7.0.10",
            "source": {
                "type": "git",
                "url": "https://github.com/sebastianbergmann/php-code-coverage.git",
                "reference": "f1884187926fbb755a9aaf0b3836ad3165b478bf"
            },
            "dist": {
                "type": "zip",
                "url": "https://api.github.com/repos/sebastianbergmann/php-code-coverage/zipball/f1884187926fbb755a9aaf0b3836ad3165b478bf",
                "reference": "f1884187926fbb755a9aaf0b3836ad3165b478bf",
                "shasum": ""
            },
            "require": {
                "ext-dom": "*",
                "ext-xmlwriter": "*",
                "php": "^7.2",
                "phpunit/php-file-iterator": "^2.0.2",
                "phpunit/php-text-template": "^1.2.1",
                "phpunit/php-token-stream": "^3.1.1",
                "sebastian/code-unit-reverse-lookup": "^1.0.1",
                "sebastian/environment": "^4.2.2",
                "sebastian/version": "^2.0.1",
                "theseer/tokenizer": "^1.1.3"
            },
            "require-dev": {
                "phpunit/phpunit": "^8.2.2"
            },
            "suggest": {
                "ext-xdebug": "^2.7.2"
            },
            "type": "library",
            "extra": {
                "branch-alias": {
                    "dev-master": "7.0-dev"
                }
            },
            "autoload": {
                "classmap": [
                    "src/"
                ]
            },
            "notification-url": "https://packagist.org/downloads/",
            "license": [
                "BSD-3-Clause"
            ],
            "authors": [
                {
                    "name": "Sebastian Bergmann",
                    "email": "sebastian@phpunit.de",
                    "role": "lead"
                }
            ],
            "description": "Library that provides collection, processing, and rendering functionality for PHP code coverage information.",
            "homepage": "https://github.com/sebastianbergmann/php-code-coverage",
            "keywords": [
                "coverage",
                "testing",
                "xunit"
            ],
            "time": "2019-11-20T13:55:58+00:00"
        },
        {
            "name": "phpunit/php-file-iterator",
            "version": "2.0.2",
            "source": {
                "type": "git",
                "url": "https://github.com/sebastianbergmann/php-file-iterator.git",
                "reference": "050bedf145a257b1ff02746c31894800e5122946"
            },
            "dist": {
                "type": "zip",
                "url": "https://api.github.com/repos/sebastianbergmann/php-file-iterator/zipball/050bedf145a257b1ff02746c31894800e5122946",
                "reference": "050bedf145a257b1ff02746c31894800e5122946",
                "shasum": ""
            },
            "require": {
                "php": "^7.1"
            },
            "require-dev": {
                "phpunit/phpunit": "^7.1"
            },
            "type": "library",
            "extra": {
                "branch-alias": {
                    "dev-master": "2.0.x-dev"
                }
            },
            "autoload": {
                "classmap": [
                    "src/"
                ]
            },
            "notification-url": "https://packagist.org/downloads/",
            "license": [
                "BSD-3-Clause"
            ],
            "authors": [
                {
                    "name": "Sebastian Bergmann",
                    "email": "sebastian@phpunit.de",
                    "role": "lead"
                }
            ],
            "description": "FilterIterator implementation that filters files based on a list of suffixes.",
            "homepage": "https://github.com/sebastianbergmann/php-file-iterator/",
            "keywords": [
                "filesystem",
                "iterator"
            ],
            "time": "2018-09-13T20:33:42+00:00"
        },
        {
            "name": "phpunit/php-text-template",
            "version": "1.2.1",
            "source": {
                "type": "git",
                "url": "https://github.com/sebastianbergmann/php-text-template.git",
                "reference": "31f8b717e51d9a2afca6c9f046f5d69fc27c8686"
            },
            "dist": {
                "type": "zip",
                "url": "https://api.github.com/repos/sebastianbergmann/php-text-template/zipball/31f8b717e51d9a2afca6c9f046f5d69fc27c8686",
                "reference": "31f8b717e51d9a2afca6c9f046f5d69fc27c8686",
                "shasum": ""
            },
            "require": {
                "php": ">=5.3.3"
            },
            "type": "library",
            "autoload": {
                "classmap": [
                    "src/"
                ]
            },
            "notification-url": "https://packagist.org/downloads/",
            "license": [
                "BSD-3-Clause"
            ],
            "authors": [
                {
                    "name": "Sebastian Bergmann",
                    "email": "sebastian@phpunit.de",
                    "role": "lead"
                }
            ],
            "description": "Simple template engine.",
            "homepage": "https://github.com/sebastianbergmann/php-text-template/",
            "keywords": [
                "template"
            ],
            "time": "2015-06-21T13:50:34+00:00"
        },
        {
            "name": "phpunit/php-timer",
            "version": "2.1.2",
            "source": {
                "type": "git",
                "url": "https://github.com/sebastianbergmann/php-timer.git",
                "reference": "1038454804406b0b5f5f520358e78c1c2f71501e"
            },
            "dist": {
                "type": "zip",
                "url": "https://api.github.com/repos/sebastianbergmann/php-timer/zipball/1038454804406b0b5f5f520358e78c1c2f71501e",
                "reference": "1038454804406b0b5f5f520358e78c1c2f71501e",
                "shasum": ""
            },
            "require": {
                "php": "^7.1"
            },
            "require-dev": {
                "phpunit/phpunit": "^7.0"
            },
            "type": "library",
            "extra": {
                "branch-alias": {
                    "dev-master": "2.1-dev"
                }
            },
            "autoload": {
                "classmap": [
                    "src/"
                ]
            },
            "notification-url": "https://packagist.org/downloads/",
            "license": [
                "BSD-3-Clause"
            ],
            "authors": [
                {
                    "name": "Sebastian Bergmann",
                    "email": "sebastian@phpunit.de",
                    "role": "lead"
                }
            ],
            "description": "Utility class for timing",
            "homepage": "https://github.com/sebastianbergmann/php-timer/",
            "keywords": [
                "timer"
            ],
            "time": "2019-06-07T04:22:29+00:00"
        },
        {
            "name": "phpunit/php-token-stream",
            "version": "3.1.1",
            "source": {
                "type": "git",
                "url": "https://github.com/sebastianbergmann/php-token-stream.git",
                "reference": "995192df77f63a59e47f025390d2d1fdf8f425ff"
            },
            "dist": {
                "type": "zip",
                "url": "https://api.github.com/repos/sebastianbergmann/php-token-stream/zipball/995192df77f63a59e47f025390d2d1fdf8f425ff",
                "reference": "995192df77f63a59e47f025390d2d1fdf8f425ff",
                "shasum": ""
            },
            "require": {
                "ext-tokenizer": "*",
                "php": "^7.1"
            },
            "require-dev": {
                "phpunit/phpunit": "^7.0"
            },
            "type": "library",
            "extra": {
                "branch-alias": {
                    "dev-master": "3.1-dev"
                }
            },
            "autoload": {
                "classmap": [
                    "src/"
                ]
            },
            "notification-url": "https://packagist.org/downloads/",
            "license": [
                "BSD-3-Clause"
            ],
            "authors": [
                {
                    "name": "Sebastian Bergmann",
                    "email": "sebastian@phpunit.de"
                }
            ],
            "description": "Wrapper around PHP's tokenizer extension.",
            "homepage": "https://github.com/sebastianbergmann/php-token-stream/",
            "keywords": [
                "tokenizer"
            ],
            "time": "2019-09-17T06:23:10+00:00"
        },
        {
            "name": "phpunit/phpunit",
            "version": "8.5.2",
            "source": {
                "type": "git",
                "url": "https://github.com/sebastianbergmann/phpunit.git",
                "reference": "018b6ac3c8ab20916db85fa91bf6465acb64d1e0"
            },
            "dist": {
                "type": "zip",
                "url": "https://api.github.com/repos/sebastianbergmann/phpunit/zipball/018b6ac3c8ab20916db85fa91bf6465acb64d1e0",
                "reference": "018b6ac3c8ab20916db85fa91bf6465acb64d1e0",
                "shasum": ""
            },
            "require": {
                "doctrine/instantiator": "^1.2.0",
                "ext-dom": "*",
                "ext-json": "*",
                "ext-libxml": "*",
                "ext-mbstring": "*",
                "ext-xml": "*",
                "ext-xmlwriter": "*",
                "myclabs/deep-copy": "^1.9.1",
                "phar-io/manifest": "^1.0.3",
                "phar-io/version": "^2.0.1",
                "php": "^7.2",
                "phpspec/prophecy": "^1.8.1",
                "phpunit/php-code-coverage": "^7.0.7",
                "phpunit/php-file-iterator": "^2.0.2",
                "phpunit/php-text-template": "^1.2.1",
                "phpunit/php-timer": "^2.1.2",
                "sebastian/comparator": "^3.0.2",
                "sebastian/diff": "^3.0.2",
                "sebastian/environment": "^4.2.2",
                "sebastian/exporter": "^3.1.1",
                "sebastian/global-state": "^3.0.0",
                "sebastian/object-enumerator": "^3.0.3",
                "sebastian/resource-operations": "^2.0.1",
                "sebastian/type": "^1.1.3",
                "sebastian/version": "^2.0.1"
            },
            "require-dev": {
                "ext-pdo": "*"
            },
            "suggest": {
                "ext-soap": "*",
                "ext-xdebug": "*",
                "phpunit/php-invoker": "^2.0.0"
            },
            "bin": [
                "phpunit"
            ],
            "type": "library",
            "extra": {
                "branch-alias": {
                    "dev-master": "8.5-dev"
                }
            },
            "autoload": {
                "classmap": [
                    "src/"
                ]
            },
            "notification-url": "https://packagist.org/downloads/",
            "license": [
                "BSD-3-Clause"
            ],
            "authors": [
                {
                    "name": "Sebastian Bergmann",
                    "email": "sebastian@phpunit.de",
                    "role": "lead"
                }
            ],
            "description": "The PHP Unit Testing framework.",
            "homepage": "https://phpunit.de/",
            "keywords": [
                "phpunit",
                "testing",
                "xunit"
            ],
            "time": "2020-01-08T08:49:49+00:00"
        },
        {
            "name": "psalm/plugin-phpunit",
            "version": "0.8.1",
            "source": {
                "type": "git",
                "url": "https://github.com/psalm/phpunit-psalm-plugin.git",
                "reference": "021eb5a8c1c735f820a6bfb93b7a63f1d1c2c012"
            },
            "dist": {
                "type": "zip",
                "url": "https://api.github.com/repos/psalm/phpunit-psalm-plugin/zipball/021eb5a8c1c735f820a6bfb93b7a63f1d1c2c012",
                "reference": "021eb5a8c1c735f820a6bfb93b7a63f1d1c2c012",
                "shasum": ""
            },
            "require": {
                "composer/semver": "^1.4",
                "ocramius/package-versions": "^1.3",
                "phpunit/phpunit": "^6.0 || ^7.0 || ^8.0",
                "vimeo/psalm": "^3.6.2 || dev-master"
            },
            "require-dev": {
                "codeception/base": "^2.5",
                "squizlabs/php_codesniffer": "^3.3.1",
                "weirdan/codeception-psalm-module": "^0.2.2"
            },
            "type": "psalm-plugin",
            "extra": {
                "psalm": {
                    "pluginClass": "Psalm\\PhpUnitPlugin\\Plugin"
                }
            },
            "autoload": {
                "psr-4": {
                    "Psalm\\PhpUnitPlugin\\": [
                        "."
                    ],
                    "Psalm\\PhpUnitPlugin\\Hooks\\": [
                        "hooks"
                    ],
                    "Psalm\\PhpUnitPlugin\\Exception\\": [
                        "Exception"
                    ]
                }
            },
            "notification-url": "https://packagist.org/downloads/",
            "license": [
                "MIT"
            ],
            "authors": [
                {
                    "name": "Matt Brown",
                    "email": "github@muglug.com"
                }
            ],
            "description": "Psalm plugin for PHPUnit",
            "time": "2020-01-10T00:31:44+00:00"
        },
        {
            "name": "psr/container",
            "version": "1.0.0",
            "source": {
                "type": "git",
                "url": "https://github.com/php-fig/container.git",
                "reference": "b7ce3b176482dbbc1245ebf52b181af44c2cf55f"
            },
            "dist": {
                "type": "zip",
                "url": "https://api.github.com/repos/php-fig/container/zipball/b7ce3b176482dbbc1245ebf52b181af44c2cf55f",
                "reference": "b7ce3b176482dbbc1245ebf52b181af44c2cf55f",
                "shasum": ""
            },
            "require": {
                "php": ">=5.3.0"
            },
            "type": "library",
            "extra": {
                "branch-alias": {
                    "dev-master": "1.0.x-dev"
                }
            },
            "autoload": {
                "psr-4": {
                    "Psr\\Container\\": "src/"
                }
            },
            "notification-url": "https://packagist.org/downloads/",
            "license": [
                "MIT"
            ],
            "authors": [
                {
                    "name": "PHP-FIG",
                    "homepage": "http://www.php-fig.org/"
                }
            ],
            "description": "Common Container Interface (PHP FIG PSR-11)",
            "homepage": "https://github.com/php-fig/container",
            "keywords": [
                "PSR-11",
                "container",
                "container-interface",
                "container-interop",
                "psr"
            ],
            "time": "2017-02-14T16:28:37+00:00"
        },
        {
            "name": "psr/event-dispatcher",
            "version": "1.0.0",
            "source": {
                "type": "git",
                "url": "https://github.com/php-fig/event-dispatcher.git",
                "reference": "dbefd12671e8a14ec7f180cab83036ed26714bb0"
            },
            "dist": {
                "type": "zip",
                "url": "https://api.github.com/repos/php-fig/event-dispatcher/zipball/dbefd12671e8a14ec7f180cab83036ed26714bb0",
                "reference": "dbefd12671e8a14ec7f180cab83036ed26714bb0",
                "shasum": ""
            },
            "require": {
                "php": ">=7.2.0"
            },
            "type": "library",
            "extra": {
                "branch-alias": {
                    "dev-master": "1.0.x-dev"
                }
            },
            "autoload": {
                "psr-4": {
                    "Psr\\EventDispatcher\\": "src/"
                }
            },
            "notification-url": "https://packagist.org/downloads/",
            "license": [
                "MIT"
            ],
            "authors": [
                {
                    "name": "PHP-FIG",
                    "homepage": "http://www.php-fig.org/"
                }
            ],
            "description": "Standard interfaces for event handling.",
            "keywords": [
                "events",
                "psr",
                "psr-14"
            ],
            "time": "2019-01-08T18:20:26+00:00"
        },
        {
            "name": "psr/log",
            "version": "1.1.2",
            "source": {
                "type": "git",
                "url": "https://github.com/php-fig/log.git",
                "reference": "446d54b4cb6bf489fc9d75f55843658e6f25d801"
            },
            "dist": {
                "type": "zip",
                "url": "https://api.github.com/repos/php-fig/log/zipball/446d54b4cb6bf489fc9d75f55843658e6f25d801",
                "reference": "446d54b4cb6bf489fc9d75f55843658e6f25d801",
                "shasum": ""
            },
            "require": {
                "php": ">=5.3.0"
            },
            "type": "library",
            "extra": {
                "branch-alias": {
                    "dev-master": "1.1.x-dev"
                }
            },
            "autoload": {
                "psr-4": {
                    "Psr\\Log\\": "Psr/Log/"
                }
            },
            "notification-url": "https://packagist.org/downloads/",
            "license": [
                "MIT"
            ],
            "authors": [
                {
                    "name": "PHP-FIG",
                    "homepage": "http://www.php-fig.org/"
                }
            ],
            "description": "Common interface for logging libraries",
            "homepage": "https://github.com/php-fig/log",
            "keywords": [
                "log",
                "psr",
                "psr-3"
            ],
            "time": "2019-11-01T11:05:21+00:00"
        },
        {
            "name": "sebastian/code-unit-reverse-lookup",
            "version": "1.0.1",
            "source": {
                "type": "git",
                "url": "https://github.com/sebastianbergmann/code-unit-reverse-lookup.git",
                "reference": "4419fcdb5eabb9caa61a27c7a1db532a6b55dd18"
            },
            "dist": {
                "type": "zip",
                "url": "https://api.github.com/repos/sebastianbergmann/code-unit-reverse-lookup/zipball/4419fcdb5eabb9caa61a27c7a1db532a6b55dd18",
                "reference": "4419fcdb5eabb9caa61a27c7a1db532a6b55dd18",
                "shasum": ""
            },
            "require": {
                "php": "^5.6 || ^7.0"
            },
            "require-dev": {
                "phpunit/phpunit": "^5.7 || ^6.0"
            },
            "type": "library",
            "extra": {
                "branch-alias": {
                    "dev-master": "1.0.x-dev"
                }
            },
            "autoload": {
                "classmap": [
                    "src/"
                ]
            },
            "notification-url": "https://packagist.org/downloads/",
            "license": [
                "BSD-3-Clause"
            ],
            "authors": [
                {
                    "name": "Sebastian Bergmann",
                    "email": "sebastian@phpunit.de"
                }
            ],
            "description": "Looks up which function or method a line of code belongs to",
            "homepage": "https://github.com/sebastianbergmann/code-unit-reverse-lookup/",
            "time": "2017-03-04T06:30:41+00:00"
        },
        {
            "name": "sebastian/comparator",
            "version": "3.0.2",
            "source": {
                "type": "git",
                "url": "https://github.com/sebastianbergmann/comparator.git",
                "reference": "5de4fc177adf9bce8df98d8d141a7559d7ccf6da"
            },
            "dist": {
                "type": "zip",
                "url": "https://api.github.com/repos/sebastianbergmann/comparator/zipball/5de4fc177adf9bce8df98d8d141a7559d7ccf6da",
                "reference": "5de4fc177adf9bce8df98d8d141a7559d7ccf6da",
                "shasum": ""
            },
            "require": {
                "php": "^7.1",
                "sebastian/diff": "^3.0",
                "sebastian/exporter": "^3.1"
            },
            "require-dev": {
                "phpunit/phpunit": "^7.1"
            },
            "type": "library",
            "extra": {
                "branch-alias": {
                    "dev-master": "3.0-dev"
                }
            },
            "autoload": {
                "classmap": [
                    "src/"
                ]
            },
            "notification-url": "https://packagist.org/downloads/",
            "license": [
                "BSD-3-Clause"
            ],
            "authors": [
                {
                    "name": "Jeff Welch",
                    "email": "whatthejeff@gmail.com"
                },
                {
                    "name": "Volker Dusch",
                    "email": "github@wallbash.com"
                },
                {
                    "name": "Bernhard Schussek",
                    "email": "bschussek@2bepublished.at"
                },
                {
                    "name": "Sebastian Bergmann",
                    "email": "sebastian@phpunit.de"
                }
            ],
            "description": "Provides the functionality to compare PHP values for equality",
            "homepage": "https://github.com/sebastianbergmann/comparator",
            "keywords": [
                "comparator",
                "compare",
                "equality"
            ],
            "time": "2018-07-12T15:12:46+00:00"
        },
        {
            "name": "sebastian/diff",
            "version": "3.0.2",
            "source": {
                "type": "git",
                "url": "https://github.com/sebastianbergmann/diff.git",
                "reference": "720fcc7e9b5cf384ea68d9d930d480907a0c1a29"
            },
            "dist": {
                "type": "zip",
                "url": "https://api.github.com/repos/sebastianbergmann/diff/zipball/720fcc7e9b5cf384ea68d9d930d480907a0c1a29",
                "reference": "720fcc7e9b5cf384ea68d9d930d480907a0c1a29",
                "shasum": ""
            },
            "require": {
                "php": "^7.1"
            },
            "require-dev": {
                "phpunit/phpunit": "^7.5 || ^8.0",
                "symfony/process": "^2 || ^3.3 || ^4"
            },
            "type": "library",
            "extra": {
                "branch-alias": {
                    "dev-master": "3.0-dev"
                }
            },
            "autoload": {
                "classmap": [
                    "src/"
                ]
            },
            "notification-url": "https://packagist.org/downloads/",
            "license": [
                "BSD-3-Clause"
            ],
            "authors": [
                {
                    "name": "Kore Nordmann",
                    "email": "mail@kore-nordmann.de"
                },
                {
                    "name": "Sebastian Bergmann",
                    "email": "sebastian@phpunit.de"
                }
            ],
            "description": "Diff implementation",
            "homepage": "https://github.com/sebastianbergmann/diff",
            "keywords": [
                "diff",
                "udiff",
                "unidiff",
                "unified diff"
            ],
            "time": "2019-02-04T06:01:07+00:00"
        },
        {
            "name": "sebastian/environment",
            "version": "4.2.3",
            "source": {
                "type": "git",
                "url": "https://github.com/sebastianbergmann/environment.git",
                "reference": "464c90d7bdf5ad4e8a6aea15c091fec0603d4368"
            },
            "dist": {
                "type": "zip",
                "url": "https://api.github.com/repos/sebastianbergmann/environment/zipball/464c90d7bdf5ad4e8a6aea15c091fec0603d4368",
                "reference": "464c90d7bdf5ad4e8a6aea15c091fec0603d4368",
                "shasum": ""
            },
            "require": {
                "php": "^7.1"
            },
            "require-dev": {
                "phpunit/phpunit": "^7.5"
            },
            "suggest": {
                "ext-posix": "*"
            },
            "type": "library",
            "extra": {
                "branch-alias": {
                    "dev-master": "4.2-dev"
                }
            },
            "autoload": {
                "classmap": [
                    "src/"
                ]
            },
            "notification-url": "https://packagist.org/downloads/",
            "license": [
                "BSD-3-Clause"
            ],
            "authors": [
                {
                    "name": "Sebastian Bergmann",
                    "email": "sebastian@phpunit.de"
                }
            ],
            "description": "Provides functionality to handle HHVM/PHP environments",
            "homepage": "http://www.github.com/sebastianbergmann/environment",
            "keywords": [
                "Xdebug",
                "environment",
                "hhvm"
            ],
            "time": "2019-11-20T08:46:58+00:00"
        },
        {
            "name": "sebastian/exporter",
            "version": "3.1.2",
            "source": {
                "type": "git",
                "url": "https://github.com/sebastianbergmann/exporter.git",
                "reference": "68609e1261d215ea5b21b7987539cbfbe156ec3e"
            },
            "dist": {
                "type": "zip",
                "url": "https://api.github.com/repos/sebastianbergmann/exporter/zipball/68609e1261d215ea5b21b7987539cbfbe156ec3e",
                "reference": "68609e1261d215ea5b21b7987539cbfbe156ec3e",
                "shasum": ""
            },
            "require": {
                "php": "^7.0",
                "sebastian/recursion-context": "^3.0"
            },
            "require-dev": {
                "ext-mbstring": "*",
                "phpunit/phpunit": "^6.0"
            },
            "type": "library",
            "extra": {
                "branch-alias": {
                    "dev-master": "3.1.x-dev"
                }
            },
            "autoload": {
                "classmap": [
                    "src/"
                ]
            },
            "notification-url": "https://packagist.org/downloads/",
            "license": [
                "BSD-3-Clause"
            ],
            "authors": [
                {
                    "name": "Sebastian Bergmann",
                    "email": "sebastian@phpunit.de"
                },
                {
                    "name": "Jeff Welch",
                    "email": "whatthejeff@gmail.com"
                },
                {
                    "name": "Volker Dusch",
                    "email": "github@wallbash.com"
                },
                {
                    "name": "Adam Harvey",
                    "email": "aharvey@php.net"
                },
                {
                    "name": "Bernhard Schussek",
                    "email": "bschussek@gmail.com"
                }
            ],
            "description": "Provides the functionality to export PHP variables for visualization",
            "homepage": "http://www.github.com/sebastianbergmann/exporter",
            "keywords": [
                "export",
                "exporter"
            ],
            "time": "2019-09-14T09:02:43+00:00"
        },
        {
            "name": "sebastian/global-state",
            "version": "3.0.0",
            "source": {
                "type": "git",
                "url": "https://github.com/sebastianbergmann/global-state.git",
                "reference": "edf8a461cf1d4005f19fb0b6b8b95a9f7fa0adc4"
            },
            "dist": {
                "type": "zip",
                "url": "https://api.github.com/repos/sebastianbergmann/global-state/zipball/edf8a461cf1d4005f19fb0b6b8b95a9f7fa0adc4",
                "reference": "edf8a461cf1d4005f19fb0b6b8b95a9f7fa0adc4",
                "shasum": ""
            },
            "require": {
                "php": "^7.2",
                "sebastian/object-reflector": "^1.1.1",
                "sebastian/recursion-context": "^3.0"
            },
            "require-dev": {
                "ext-dom": "*",
                "phpunit/phpunit": "^8.0"
            },
            "suggest": {
                "ext-uopz": "*"
            },
            "type": "library",
            "extra": {
                "branch-alias": {
                    "dev-master": "3.0-dev"
                }
            },
            "autoload": {
                "classmap": [
                    "src/"
                ]
            },
            "notification-url": "https://packagist.org/downloads/",
            "license": [
                "BSD-3-Clause"
            ],
            "authors": [
                {
                    "name": "Sebastian Bergmann",
                    "email": "sebastian@phpunit.de"
                }
            ],
            "description": "Snapshotting of global state",
            "homepage": "http://www.github.com/sebastianbergmann/global-state",
            "keywords": [
                "global state"
            ],
            "time": "2019-02-01T05:30:01+00:00"
        },
        {
            "name": "sebastian/object-enumerator",
            "version": "3.0.3",
            "source": {
                "type": "git",
                "url": "https://github.com/sebastianbergmann/object-enumerator.git",
                "reference": "7cfd9e65d11ffb5af41198476395774d4c8a84c5"
            },
            "dist": {
                "type": "zip",
                "url": "https://api.github.com/repos/sebastianbergmann/object-enumerator/zipball/7cfd9e65d11ffb5af41198476395774d4c8a84c5",
                "reference": "7cfd9e65d11ffb5af41198476395774d4c8a84c5",
                "shasum": ""
            },
            "require": {
                "php": "^7.0",
                "sebastian/object-reflector": "^1.1.1",
                "sebastian/recursion-context": "^3.0"
            },
            "require-dev": {
                "phpunit/phpunit": "^6.0"
            },
            "type": "library",
            "extra": {
                "branch-alias": {
                    "dev-master": "3.0.x-dev"
                }
            },
            "autoload": {
                "classmap": [
                    "src/"
                ]
            },
            "notification-url": "https://packagist.org/downloads/",
            "license": [
                "BSD-3-Clause"
            ],
            "authors": [
                {
                    "name": "Sebastian Bergmann",
                    "email": "sebastian@phpunit.de"
                }
            ],
            "description": "Traverses array structures and object graphs to enumerate all referenced objects",
            "homepage": "https://github.com/sebastianbergmann/object-enumerator/",
            "time": "2017-08-03T12:35:26+00:00"
        },
        {
            "name": "sebastian/object-reflector",
            "version": "1.1.1",
            "source": {
                "type": "git",
                "url": "https://github.com/sebastianbergmann/object-reflector.git",
                "reference": "773f97c67f28de00d397be301821b06708fca0be"
            },
            "dist": {
                "type": "zip",
                "url": "https://api.github.com/repos/sebastianbergmann/object-reflector/zipball/773f97c67f28de00d397be301821b06708fca0be",
                "reference": "773f97c67f28de00d397be301821b06708fca0be",
                "shasum": ""
            },
            "require": {
                "php": "^7.0"
            },
            "require-dev": {
                "phpunit/phpunit": "^6.0"
            },
            "type": "library",
            "extra": {
                "branch-alias": {
                    "dev-master": "1.1-dev"
                }
            },
            "autoload": {
                "classmap": [
                    "src/"
                ]
            },
            "notification-url": "https://packagist.org/downloads/",
            "license": [
                "BSD-3-Clause"
            ],
            "authors": [
                {
                    "name": "Sebastian Bergmann",
                    "email": "sebastian@phpunit.de"
                }
            ],
            "description": "Allows reflection of object attributes, including inherited and non-public ones",
            "homepage": "https://github.com/sebastianbergmann/object-reflector/",
            "time": "2017-03-29T09:07:27+00:00"
        },
        {
            "name": "sebastian/recursion-context",
            "version": "3.0.0",
            "source": {
                "type": "git",
                "url": "https://github.com/sebastianbergmann/recursion-context.git",
                "reference": "5b0cd723502bac3b006cbf3dbf7a1e3fcefe4fa8"
            },
            "dist": {
                "type": "zip",
                "url": "https://api.github.com/repos/sebastianbergmann/recursion-context/zipball/5b0cd723502bac3b006cbf3dbf7a1e3fcefe4fa8",
                "reference": "5b0cd723502bac3b006cbf3dbf7a1e3fcefe4fa8",
                "shasum": ""
            },
            "require": {
                "php": "^7.0"
            },
            "require-dev": {
                "phpunit/phpunit": "^6.0"
            },
            "type": "library",
            "extra": {
                "branch-alias": {
                    "dev-master": "3.0.x-dev"
                }
            },
            "autoload": {
                "classmap": [
                    "src/"
                ]
            },
            "notification-url": "https://packagist.org/downloads/",
            "license": [
                "BSD-3-Clause"
            ],
            "authors": [
                {
                    "name": "Jeff Welch",
                    "email": "whatthejeff@gmail.com"
                },
                {
                    "name": "Sebastian Bergmann",
                    "email": "sebastian@phpunit.de"
                },
                {
                    "name": "Adam Harvey",
                    "email": "aharvey@php.net"
                }
            ],
            "description": "Provides functionality to recursively process PHP variables",
            "homepage": "http://www.github.com/sebastianbergmann/recursion-context",
            "time": "2017-03-03T06:23:57+00:00"
        },
        {
            "name": "sebastian/resource-operations",
            "version": "2.0.1",
            "source": {
                "type": "git",
                "url": "https://github.com/sebastianbergmann/resource-operations.git",
                "reference": "4d7a795d35b889bf80a0cc04e08d77cedfa917a9"
            },
            "dist": {
                "type": "zip",
                "url": "https://api.github.com/repos/sebastianbergmann/resource-operations/zipball/4d7a795d35b889bf80a0cc04e08d77cedfa917a9",
                "reference": "4d7a795d35b889bf80a0cc04e08d77cedfa917a9",
                "shasum": ""
            },
            "require": {
                "php": "^7.1"
            },
            "type": "library",
            "extra": {
                "branch-alias": {
                    "dev-master": "2.0-dev"
                }
            },
            "autoload": {
                "classmap": [
                    "src/"
                ]
            },
            "notification-url": "https://packagist.org/downloads/",
            "license": [
                "BSD-3-Clause"
            ],
            "authors": [
                {
                    "name": "Sebastian Bergmann",
                    "email": "sebastian@phpunit.de"
                }
            ],
            "description": "Provides a list of PHP built-in functions that operate on resources",
            "homepage": "https://www.github.com/sebastianbergmann/resource-operations",
            "time": "2018-10-04T04:07:39+00:00"
        },
        {
            "name": "sebastian/type",
            "version": "1.1.3",
            "source": {
                "type": "git",
                "url": "https://github.com/sebastianbergmann/type.git",
                "reference": "3aaaa15fa71d27650d62a948be022fe3b48541a3"
            },
            "dist": {
                "type": "zip",
                "url": "https://api.github.com/repos/sebastianbergmann/type/zipball/3aaaa15fa71d27650d62a948be022fe3b48541a3",
                "reference": "3aaaa15fa71d27650d62a948be022fe3b48541a3",
                "shasum": ""
            },
            "require": {
                "php": "^7.2"
            },
            "require-dev": {
                "phpunit/phpunit": "^8.2"
            },
            "type": "library",
            "extra": {
                "branch-alias": {
                    "dev-master": "1.1-dev"
                }
            },
            "autoload": {
                "classmap": [
                    "src/"
                ]
            },
            "notification-url": "https://packagist.org/downloads/",
            "license": [
                "BSD-3-Clause"
            ],
            "authors": [
                {
                    "name": "Sebastian Bergmann",
                    "email": "sebastian@phpunit.de",
                    "role": "lead"
                }
            ],
            "description": "Collection of value objects that represent the types of the PHP type system",
            "homepage": "https://github.com/sebastianbergmann/type",
            "time": "2019-07-02T08:10:15+00:00"
        },
        {
            "name": "sebastian/version",
            "version": "2.0.1",
            "source": {
                "type": "git",
                "url": "https://github.com/sebastianbergmann/version.git",
                "reference": "99732be0ddb3361e16ad77b68ba41efc8e979019"
            },
            "dist": {
                "type": "zip",
                "url": "https://api.github.com/repos/sebastianbergmann/version/zipball/99732be0ddb3361e16ad77b68ba41efc8e979019",
                "reference": "99732be0ddb3361e16ad77b68ba41efc8e979019",
                "shasum": ""
            },
            "require": {
                "php": ">=5.6"
            },
            "type": "library",
            "extra": {
                "branch-alias": {
                    "dev-master": "2.0.x-dev"
                }
            },
            "autoload": {
                "classmap": [
                    "src/"
                ]
            },
            "notification-url": "https://packagist.org/downloads/",
            "license": [
                "BSD-3-Clause"
            ],
            "authors": [
                {
                    "name": "Sebastian Bergmann",
                    "email": "sebastian@phpunit.de",
                    "role": "lead"
                }
            ],
            "description": "Library that helps with managing the version number of Git-hosted PHP projects",
            "homepage": "https://github.com/sebastianbergmann/version",
            "time": "2016-10-03T07:35:21+00:00"
        },
        {
            "name": "signpostmarv/php-cs-fixer-config",
            "version": "v0.16.2",
            "source": {
                "type": "git",
                "url": "https://github.com/SignpostMarv/PHP-CS-Fixer-Config.git",
                "reference": "d736e99b7dbfbf04718b369bc3ee4616f39f0aa3"
            },
            "dist": {
                "type": "zip",
                "url": "https://api.github.com/repos/SignpostMarv/PHP-CS-Fixer-Config/zipball/d736e99b7dbfbf04718b369bc3ee4616f39f0aa3",
                "reference": "d736e99b7dbfbf04718b369bc3ee4616f39f0aa3",
                "shasum": ""
            },
            "require": {
                "friendsofphp/php-cs-fixer": "^2.16",
                "php": "^7.4"
            },
            "conflict": {
                "vimeo/psalm": "<3.8"
            },
            "require-dev": {
                "maglnet/composer-require-checker": "^2.0",
                "povils/phpmnd": "^2.2",
                "roave/security-advisories": "dev-master",
                "sebastian/phpcpd": "^4.1",
                "vimeo/psalm": "^3.8"
            },
            "type": "library",
            "autoload": {
                "psr-4": {
                    "SignpostMarv\\CS\\": "src/"
                }
            },
            "notification-url": "https://packagist.org/downloads/",
            "license": [
                "ISC"
            ],
            "authors": [
                {
                    "name": "SignpostMarv",
                    "email": "me@signpostmarv.name"
                }
            ],
            "description": "PHP-CS-Fixer Config",
            "time": "2020-01-13T22:29:20+00:00"
        },
        {
            "name": "symfony/console",
            "version": "v5.0.2",
            "source": {
                "type": "git",
                "url": "https://github.com/symfony/console.git",
                "reference": "fe6e3cd889ca64172d7a742a2eb058541404ef47"
            },
            "dist": {
                "type": "zip",
                "url": "https://api.github.com/repos/symfony/console/zipball/fe6e3cd889ca64172d7a742a2eb058541404ef47",
                "reference": "fe6e3cd889ca64172d7a742a2eb058541404ef47",
                "shasum": ""
            },
            "require": {
                "php": "^7.2.5",
                "symfony/polyfill-mbstring": "~1.0",
                "symfony/polyfill-php73": "^1.8",
                "symfony/service-contracts": "^1.1|^2"
            },
            "conflict": {
                "symfony/dependency-injection": "<4.4",
                "symfony/event-dispatcher": "<4.4",
                "symfony/lock": "<4.4",
                "symfony/process": "<4.4"
            },
            "provide": {
                "psr/log-implementation": "1.0"
            },
            "require-dev": {
                "psr/log": "~1.0",
                "symfony/config": "^4.4|^5.0",
                "symfony/dependency-injection": "^4.4|^5.0",
                "symfony/event-dispatcher": "^4.4|^5.0",
                "symfony/lock": "^4.4|^5.0",
                "symfony/process": "^4.4|^5.0",
                "symfony/var-dumper": "^4.4|^5.0"
            },
            "suggest": {
                "psr/log": "For using the console logger",
                "symfony/event-dispatcher": "",
                "symfony/lock": "",
                "symfony/process": ""
            },
            "type": "library",
            "extra": {
                "branch-alias": {
                    "dev-master": "5.0-dev"
                }
            },
            "autoload": {
                "psr-4": {
                    "Symfony\\Component\\Console\\": ""
                },
                "exclude-from-classmap": [
                    "/Tests/"
                ]
            },
            "notification-url": "https://packagist.org/downloads/",
            "license": [
                "MIT"
            ],
            "authors": [
                {
                    "name": "Fabien Potencier",
                    "email": "fabien@symfony.com"
                },
                {
                    "name": "Symfony Community",
                    "homepage": "https://symfony.com/contributors"
                }
            ],
            "description": "Symfony Console Component",
            "homepage": "https://symfony.com",
            "time": "2019-12-17T13:20:22+00:00"
        },
        {
            "name": "symfony/event-dispatcher",
            "version": "v5.0.2",
            "source": {
                "type": "git",
                "url": "https://github.com/symfony/event-dispatcher.git",
                "reference": "7b738a51645e10f864cc25c24d232fb03f37b475"
            },
            "dist": {
                "type": "zip",
                "url": "https://api.github.com/repos/symfony/event-dispatcher/zipball/7b738a51645e10f864cc25c24d232fb03f37b475",
                "reference": "7b738a51645e10f864cc25c24d232fb03f37b475",
                "shasum": ""
            },
            "require": {
                "php": "^7.2.5",
                "symfony/event-dispatcher-contracts": "^2"
            },
            "conflict": {
                "symfony/dependency-injection": "<4.4"
            },
            "provide": {
                "psr/event-dispatcher-implementation": "1.0",
                "symfony/event-dispatcher-implementation": "2.0"
            },
            "require-dev": {
                "psr/log": "~1.0",
                "symfony/config": "^4.4|^5.0",
                "symfony/dependency-injection": "^4.4|^5.0",
                "symfony/expression-language": "^4.4|^5.0",
                "symfony/http-foundation": "^4.4|^5.0",
                "symfony/service-contracts": "^1.1|^2",
                "symfony/stopwatch": "^4.4|^5.0"
            },
            "suggest": {
                "symfony/dependency-injection": "",
                "symfony/http-kernel": ""
            },
            "type": "library",
            "extra": {
                "branch-alias": {
                    "dev-master": "5.0-dev"
                }
            },
            "autoload": {
                "psr-4": {
                    "Symfony\\Component\\EventDispatcher\\": ""
                },
                "exclude-from-classmap": [
                    "/Tests/"
                ]
            },
            "notification-url": "https://packagist.org/downloads/",
            "license": [
                "MIT"
            ],
            "authors": [
                {
                    "name": "Fabien Potencier",
                    "email": "fabien@symfony.com"
                },
                {
                    "name": "Symfony Community",
                    "homepage": "https://symfony.com/contributors"
                }
            ],
            "description": "Symfony EventDispatcher Component",
            "homepage": "https://symfony.com",
            "time": "2019-11-18T17:27:11+00:00"
        },
        {
            "name": "symfony/event-dispatcher-contracts",
            "version": "v2.0.1",
            "source": {
                "type": "git",
                "url": "https://github.com/symfony/event-dispatcher-contracts.git",
                "reference": "af23c2584d4577d54661c434446fb8fbed6025dd"
            },
            "dist": {
                "type": "zip",
                "url": "https://api.github.com/repos/symfony/event-dispatcher-contracts/zipball/af23c2584d4577d54661c434446fb8fbed6025dd",
                "reference": "af23c2584d4577d54661c434446fb8fbed6025dd",
                "shasum": ""
            },
            "require": {
                "php": "^7.2.5",
                "psr/event-dispatcher": "^1"
            },
            "suggest": {
                "symfony/event-dispatcher-implementation": ""
            },
            "type": "library",
            "extra": {
                "branch-alias": {
                    "dev-master": "2.0-dev"
                }
            },
            "autoload": {
                "psr-4": {
                    "Symfony\\Contracts\\EventDispatcher\\": ""
                }
            },
            "notification-url": "https://packagist.org/downloads/",
            "license": [
                "MIT"
            ],
            "authors": [
                {
                    "name": "Nicolas Grekas",
                    "email": "p@tchwork.com"
                },
                {
                    "name": "Symfony Community",
                    "homepage": "https://symfony.com/contributors"
                }
            ],
            "description": "Generic abstractions related to dispatching event",
            "homepage": "https://symfony.com",
            "keywords": [
                "abstractions",
                "contracts",
                "decoupling",
                "interfaces",
                "interoperability",
                "standards"
            ],
            "time": "2019-11-18T17:27:11+00:00"
        },
        {
            "name": "symfony/filesystem",
            "version": "v5.0.2",
            "source": {
                "type": "git",
                "url": "https://github.com/symfony/filesystem.git",
                "reference": "1d71f670bc5a07b9ccc97dc44f932177a322d4e6"
            },
            "dist": {
                "type": "zip",
                "url": "https://api.github.com/repos/symfony/filesystem/zipball/1d71f670bc5a07b9ccc97dc44f932177a322d4e6",
                "reference": "1d71f670bc5a07b9ccc97dc44f932177a322d4e6",
                "shasum": ""
            },
            "require": {
                "php": "^7.2.5",
                "symfony/polyfill-ctype": "~1.8"
            },
            "type": "library",
            "extra": {
                "branch-alias": {
                    "dev-master": "5.0-dev"
                }
            },
            "autoload": {
                "psr-4": {
                    "Symfony\\Component\\Filesystem\\": ""
                },
                "exclude-from-classmap": [
                    "/Tests/"
                ]
            },
            "notification-url": "https://packagist.org/downloads/",
            "license": [
                "MIT"
            ],
            "authors": [
                {
                    "name": "Fabien Potencier",
                    "email": "fabien@symfony.com"
                },
                {
                    "name": "Symfony Community",
                    "homepage": "https://symfony.com/contributors"
                }
            ],
            "description": "Symfony Filesystem Component",
            "homepage": "https://symfony.com",
            "time": "2019-11-26T23:25:11+00:00"
        },
        {
            "name": "symfony/finder",
            "version": "v5.0.2",
            "source": {
                "type": "git",
                "url": "https://github.com/symfony/finder.git",
                "reference": "17874dd8ab9a19422028ad56172fb294287a701b"
            },
            "dist": {
                "type": "zip",
                "url": "https://api.github.com/repos/symfony/finder/zipball/17874dd8ab9a19422028ad56172fb294287a701b",
                "reference": "17874dd8ab9a19422028ad56172fb294287a701b",
                "shasum": ""
            },
            "require": {
                "php": "^7.2.5"
            },
            "type": "library",
            "extra": {
                "branch-alias": {
                    "dev-master": "5.0-dev"
                }
            },
            "autoload": {
                "psr-4": {
                    "Symfony\\Component\\Finder\\": ""
                },
                "exclude-from-classmap": [
                    "/Tests/"
                ]
            },
            "notification-url": "https://packagist.org/downloads/",
            "license": [
                "MIT"
            ],
            "authors": [
                {
                    "name": "Fabien Potencier",
                    "email": "fabien@symfony.com"
                },
                {
                    "name": "Symfony Community",
                    "homepage": "https://symfony.com/contributors"
                }
            ],
            "description": "Symfony Finder Component",
            "homepage": "https://symfony.com",
            "time": "2019-11-18T17:27:11+00:00"
        },
        {
            "name": "symfony/options-resolver",
            "version": "v5.0.2",
            "source": {
                "type": "git",
                "url": "https://github.com/symfony/options-resolver.git",
                "reference": "1ad3d0ffc00cc1990e5c9c7bb6b81578ec3f5f68"
            },
            "dist": {
                "type": "zip",
                "url": "https://api.github.com/repos/symfony/options-resolver/zipball/1ad3d0ffc00cc1990e5c9c7bb6b81578ec3f5f68",
                "reference": "1ad3d0ffc00cc1990e5c9c7bb6b81578ec3f5f68",
                "shasum": ""
            },
            "require": {
                "php": "^7.2.5"
            },
            "type": "library",
            "extra": {
                "branch-alias": {
                    "dev-master": "5.0-dev"
                }
            },
            "autoload": {
                "psr-4": {
                    "Symfony\\Component\\OptionsResolver\\": ""
                },
                "exclude-from-classmap": [
                    "/Tests/"
                ]
            },
            "notification-url": "https://packagist.org/downloads/",
            "license": [
                "MIT"
            ],
            "authors": [
                {
                    "name": "Fabien Potencier",
                    "email": "fabien@symfony.com"
                },
                {
                    "name": "Symfony Community",
                    "homepage": "https://symfony.com/contributors"
                }
            ],
            "description": "Symfony OptionsResolver Component",
            "homepage": "https://symfony.com",
            "keywords": [
                "config",
                "configuration",
                "options"
            ],
            "time": "2019-11-18T17:27:11+00:00"
        },
        {
            "name": "symfony/polyfill-ctype",
            "version": "v1.13.1",
            "source": {
                "type": "git",
                "url": "https://github.com/symfony/polyfill-ctype.git",
                "reference": "f8f0b461be3385e56d6de3dbb5a0df24c0c275e3"
            },
            "dist": {
                "type": "zip",
                "url": "https://api.github.com/repos/symfony/polyfill-ctype/zipball/f8f0b461be3385e56d6de3dbb5a0df24c0c275e3",
                "reference": "f8f0b461be3385e56d6de3dbb5a0df24c0c275e3",
                "shasum": ""
            },
            "require": {
                "php": ">=5.3.3"
            },
            "suggest": {
                "ext-ctype": "For best performance"
            },
            "type": "library",
            "extra": {
                "branch-alias": {
                    "dev-master": "1.13-dev"
                }
            },
            "autoload": {
                "psr-4": {
                    "Symfony\\Polyfill\\Ctype\\": ""
                },
                "files": [
                    "bootstrap.php"
                ]
            },
            "notification-url": "https://packagist.org/downloads/",
            "license": [
                "MIT"
            ],
            "authors": [
                {
                    "name": "Gert de Pagter",
                    "email": "BackEndTea@gmail.com"
                },
                {
                    "name": "Symfony Community",
                    "homepage": "https://symfony.com/contributors"
                }
            ],
            "description": "Symfony polyfill for ctype functions",
            "homepage": "https://symfony.com",
            "keywords": [
                "compatibility",
                "ctype",
                "polyfill",
                "portable"
            ],
            "time": "2019-11-27T13:56:44+00:00"
        },
        {
            "name": "symfony/polyfill-mbstring",
            "version": "v1.13.1",
            "source": {
                "type": "git",
                "url": "https://github.com/symfony/polyfill-mbstring.git",
                "reference": "7b4aab9743c30be783b73de055d24a39cf4b954f"
            },
            "dist": {
                "type": "zip",
                "url": "https://api.github.com/repos/symfony/polyfill-mbstring/zipball/7b4aab9743c30be783b73de055d24a39cf4b954f",
                "reference": "7b4aab9743c30be783b73de055d24a39cf4b954f",
                "shasum": ""
            },
            "require": {
                "php": ">=5.3.3"
            },
            "suggest": {
                "ext-mbstring": "For best performance"
            },
            "type": "library",
            "extra": {
                "branch-alias": {
                    "dev-master": "1.13-dev"
                }
            },
            "autoload": {
                "psr-4": {
                    "Symfony\\Polyfill\\Mbstring\\": ""
                },
                "files": [
                    "bootstrap.php"
                ]
            },
            "notification-url": "https://packagist.org/downloads/",
            "license": [
                "MIT"
            ],
            "authors": [
                {
                    "name": "Nicolas Grekas",
                    "email": "p@tchwork.com"
                },
                {
                    "name": "Symfony Community",
                    "homepage": "https://symfony.com/contributors"
                }
            ],
            "description": "Symfony polyfill for the Mbstring extension",
            "homepage": "https://symfony.com",
            "keywords": [
                "compatibility",
                "mbstring",
                "polyfill",
                "portable",
                "shim"
            ],
            "time": "2019-11-27T14:18:11+00:00"
        },
        {
            "name": "symfony/polyfill-php70",
            "version": "v1.13.1",
            "source": {
                "type": "git",
                "url": "https://github.com/symfony/polyfill-php70.git",
                "reference": "af23c7bb26a73b850840823662dda371484926c4"
            },
            "dist": {
                "type": "zip",
                "url": "https://api.github.com/repos/symfony/polyfill-php70/zipball/af23c7bb26a73b850840823662dda371484926c4",
                "reference": "af23c7bb26a73b850840823662dda371484926c4",
                "shasum": ""
            },
            "require": {
                "paragonie/random_compat": "~1.0|~2.0|~9.99",
                "php": ">=5.3.3"
            },
            "type": "library",
            "extra": {
                "branch-alias": {
                    "dev-master": "1.13-dev"
                }
            },
            "autoload": {
                "psr-4": {
                    "Symfony\\Polyfill\\Php70\\": ""
                },
                "files": [
                    "bootstrap.php"
                ],
                "classmap": [
                    "Resources/stubs"
                ]
            },
            "notification-url": "https://packagist.org/downloads/",
            "license": [
                "MIT"
            ],
            "authors": [
                {
                    "name": "Nicolas Grekas",
                    "email": "p@tchwork.com"
                },
                {
                    "name": "Symfony Community",
                    "homepage": "https://symfony.com/contributors"
                }
            ],
            "description": "Symfony polyfill backporting some PHP 7.0+ features to lower PHP versions",
            "homepage": "https://symfony.com",
            "keywords": [
                "compatibility",
                "polyfill",
                "portable",
                "shim"
            ],
            "time": "2019-11-27T13:56:44+00:00"
        },
        {
            "name": "symfony/polyfill-php72",
            "version": "v1.13.1",
            "source": {
                "type": "git",
                "url": "https://github.com/symfony/polyfill-php72.git",
                "reference": "66fea50f6cb37a35eea048d75a7d99a45b586038"
            },
            "dist": {
                "type": "zip",
                "url": "https://api.github.com/repos/symfony/polyfill-php72/zipball/66fea50f6cb37a35eea048d75a7d99a45b586038",
                "reference": "66fea50f6cb37a35eea048d75a7d99a45b586038",
                "shasum": ""
            },
            "require": {
                "php": ">=5.3.3"
            },
            "type": "library",
            "extra": {
                "branch-alias": {
                    "dev-master": "1.13-dev"
                }
            },
            "autoload": {
                "psr-4": {
                    "Symfony\\Polyfill\\Php72\\": ""
                },
                "files": [
                    "bootstrap.php"
                ]
            },
            "notification-url": "https://packagist.org/downloads/",
            "license": [
                "MIT"
            ],
            "authors": [
                {
                    "name": "Nicolas Grekas",
                    "email": "p@tchwork.com"
                },
                {
                    "name": "Symfony Community",
                    "homepage": "https://symfony.com/contributors"
                }
            ],
            "description": "Symfony polyfill backporting some PHP 7.2+ features to lower PHP versions",
            "homepage": "https://symfony.com",
            "keywords": [
                "compatibility",
                "polyfill",
                "portable",
                "shim"
            ],
            "time": "2019-11-27T13:56:44+00:00"
        },
        {
            "name": "symfony/polyfill-php73",
            "version": "v1.13.1",
            "source": {
                "type": "git",
                "url": "https://github.com/symfony/polyfill-php73.git",
                "reference": "4b0e2222c55a25b4541305a053013d5647d3a25f"
            },
            "dist": {
                "type": "zip",
                "url": "https://api.github.com/repos/symfony/polyfill-php73/zipball/4b0e2222c55a25b4541305a053013d5647d3a25f",
                "reference": "4b0e2222c55a25b4541305a053013d5647d3a25f",
                "shasum": ""
            },
            "require": {
                "php": ">=5.3.3"
            },
            "type": "library",
            "extra": {
                "branch-alias": {
                    "dev-master": "1.13-dev"
                }
            },
            "autoload": {
                "psr-4": {
                    "Symfony\\Polyfill\\Php73\\": ""
                },
                "files": [
                    "bootstrap.php"
                ],
                "classmap": [
                    "Resources/stubs"
                ]
            },
            "notification-url": "https://packagist.org/downloads/",
            "license": [
                "MIT"
            ],
            "authors": [
                {
                    "name": "Nicolas Grekas",
                    "email": "p@tchwork.com"
                },
                {
                    "name": "Symfony Community",
                    "homepage": "https://symfony.com/contributors"
                }
            ],
            "description": "Symfony polyfill backporting some PHP 7.3+ features to lower PHP versions",
            "homepage": "https://symfony.com",
            "keywords": [
                "compatibility",
                "polyfill",
                "portable",
                "shim"
            ],
            "time": "2019-11-27T16:25:15+00:00"
        },
        {
            "name": "symfony/process",
            "version": "v5.0.2",
            "source": {
                "type": "git",
                "url": "https://github.com/symfony/process.git",
                "reference": "ea2dc31b59d63abd9bc2356ac72eb7b3f3469f0e"
            },
            "dist": {
                "type": "zip",
                "url": "https://api.github.com/repos/symfony/process/zipball/ea2dc31b59d63abd9bc2356ac72eb7b3f3469f0e",
                "reference": "ea2dc31b59d63abd9bc2356ac72eb7b3f3469f0e",
                "shasum": ""
            },
            "require": {
                "php": "^7.2.5"
            },
            "type": "library",
            "extra": {
                "branch-alias": {
                    "dev-master": "5.0-dev"
                }
            },
            "autoload": {
                "psr-4": {
                    "Symfony\\Component\\Process\\": ""
                },
                "exclude-from-classmap": [
                    "/Tests/"
                ]
            },
            "notification-url": "https://packagist.org/downloads/",
            "license": [
                "MIT"
            ],
            "authors": [
                {
                    "name": "Fabien Potencier",
                    "email": "fabien@symfony.com"
                },
                {
                    "name": "Symfony Community",
                    "homepage": "https://symfony.com/contributors"
                }
            ],
            "description": "Symfony Process Component",
            "homepage": "https://symfony.com",
            "time": "2019-12-10T11:06:55+00:00"
        },
        {
            "name": "symfony/service-contracts",
            "version": "v2.0.1",
            "source": {
                "type": "git",
                "url": "https://github.com/symfony/service-contracts.git",
                "reference": "144c5e51266b281231e947b51223ba14acf1a749"
            },
            "dist": {
                "type": "zip",
                "url": "https://api.github.com/repos/symfony/service-contracts/zipball/144c5e51266b281231e947b51223ba14acf1a749",
                "reference": "144c5e51266b281231e947b51223ba14acf1a749",
                "shasum": ""
            },
            "require": {
                "php": "^7.2.5",
                "psr/container": "^1.0"
            },
            "suggest": {
                "symfony/service-implementation": ""
            },
            "type": "library",
            "extra": {
                "branch-alias": {
                    "dev-master": "2.0-dev"
                }
            },
            "autoload": {
                "psr-4": {
                    "Symfony\\Contracts\\Service\\": ""
                }
            },
            "notification-url": "https://packagist.org/downloads/",
            "license": [
                "MIT"
            ],
            "authors": [
                {
                    "name": "Nicolas Grekas",
                    "email": "p@tchwork.com"
                },
                {
                    "name": "Symfony Community",
                    "homepage": "https://symfony.com/contributors"
                }
            ],
            "description": "Generic abstractions related to writing services",
            "homepage": "https://symfony.com",
            "keywords": [
                "abstractions",
                "contracts",
                "decoupling",
                "interfaces",
                "interoperability",
                "standards"
            ],
            "time": "2019-11-18T17:27:11+00:00"
        },
        {
            "name": "symfony/stopwatch",
            "version": "v5.0.2",
            "source": {
                "type": "git",
                "url": "https://github.com/symfony/stopwatch.git",
                "reference": "d410282956706e0b08681a5527447a8e6b6f421e"
            },
            "dist": {
                "type": "zip",
                "url": "https://api.github.com/repos/symfony/stopwatch/zipball/d410282956706e0b08681a5527447a8e6b6f421e",
                "reference": "d410282956706e0b08681a5527447a8e6b6f421e",
                "shasum": ""
            },
            "require": {
                "php": "^7.2.5",
                "symfony/service-contracts": "^1.0|^2"
            },
            "type": "library",
            "extra": {
                "branch-alias": {
                    "dev-master": "5.0-dev"
                }
            },
            "autoload": {
                "psr-4": {
                    "Symfony\\Component\\Stopwatch\\": ""
                },
                "exclude-from-classmap": [
                    "/Tests/"
                ]
            },
            "notification-url": "https://packagist.org/downloads/",
            "license": [
                "MIT"
            ],
            "authors": [
                {
                    "name": "Fabien Potencier",
                    "email": "fabien@symfony.com"
                },
                {
                    "name": "Symfony Community",
                    "homepage": "https://symfony.com/contributors"
                }
            ],
            "description": "Symfony Stopwatch Component",
            "homepage": "https://symfony.com",
            "time": "2019-11-18T17:27:11+00:00"
        },
        {
            "name": "theseer/tokenizer",
            "version": "1.1.3",
            "source": {
                "type": "git",
                "url": "https://github.com/theseer/tokenizer.git",
                "reference": "11336f6f84e16a720dae9d8e6ed5019efa85a0f9"
            },
            "dist": {
                "type": "zip",
                "url": "https://api.github.com/repos/theseer/tokenizer/zipball/11336f6f84e16a720dae9d8e6ed5019efa85a0f9",
                "reference": "11336f6f84e16a720dae9d8e6ed5019efa85a0f9",
                "shasum": ""
            },
            "require": {
                "ext-dom": "*",
                "ext-tokenizer": "*",
                "ext-xmlwriter": "*",
                "php": "^7.0"
            },
            "type": "library",
            "autoload": {
                "classmap": [
                    "src/"
                ]
            },
            "notification-url": "https://packagist.org/downloads/",
            "license": [
                "BSD-3-Clause"
            ],
            "authors": [
                {
                    "name": "Arne Blankerts",
                    "email": "arne@blankerts.de",
                    "role": "Developer"
                }
            ],
            "description": "A small library for converting tokenized PHP source code into XML and potentially other formats",
            "time": "2019-06-13T22:48:21+00:00"
        },
        {
            "name": "vimeo/psalm",
            "version": "3.8.3",
            "source": {
                "type": "git",
                "url": "https://github.com/vimeo/psalm.git",
                "reference": "389af1bfc739bfdff3f9e3dc7bd6499aee51a831"
            },
            "dist": {
                "type": "zip",
                "url": "https://api.github.com/repos/vimeo/psalm/zipball/389af1bfc739bfdff3f9e3dc7bd6499aee51a831",
                "reference": "389af1bfc739bfdff3f9e3dc7bd6499aee51a831",
                "shasum": ""
            },
            "require": {
                "amphp/amp": "^2.1",
                "amphp/byte-stream": "^1.5",
                "composer/xdebug-handler": "^1.1",
                "ext-dom": "*",
                "ext-json": "*",
                "ext-libxml": "*",
                "ext-simplexml": "*",
                "ext-tokenizer": "*",
                "felixfbecker/advanced-json-rpc": "^3.0.3",
                "felixfbecker/language-server-protocol": "^1.4",
                "netresearch/jsonmapper": "^1.0",
                "nikic/php-parser": "^4.3",
                "ocramius/package-versions": "^1.2",
                "openlss/lib-array2xml": "^1.0",
                "php": "^7.1.3",
                "sebastian/diff": "^3.0",
                "symfony/console": "^3.4.17 || ^4.1.6 || ^5.0",
                "webmozart/glob": "^4.1",
                "webmozart/path-util": "^2.3"
            },
            "provide": {
                "psalm/psalm": "self.version"
            },
            "require-dev": {
                "bamarni/composer-bin-plugin": "^1.2",
                "ext-curl": "*",
                "phpmyadmin/sql-parser": "^5.0",
                "phpspec/prophecy": ">=1.9.0",
                "phpunit/phpunit": "^7.5 || ^8.0",
                "psalm/plugin-phpunit": "^0.6",
                "slevomat/coding-standard": "^5.0",
                "squizlabs/php_codesniffer": "^3.5",
                "symfony/process": "^4.3"
            },
            "suggest": {
                "ext-igbinary": "^2.0.5"
            },
            "bin": [
                "psalm",
                "psalm-language-server",
                "psalm-plugin",
                "psalm-refactor",
                "psalter"
            ],
            "type": "library",
            "extra": {
                "branch-alias": {
                    "dev-master": "3.x-dev",
                    "dev-2.x": "2.x-dev",
                    "dev-1.x": "1.x-dev"
                }
            },
            "autoload": {
                "psr-4": {
                    "Psalm\\Plugin\\": "src/Psalm/Plugin",
                    "Psalm\\": "src/Psalm"
                },
                "files": [
                    "src/functions.php",
                    "src/spl_object_id.php"
                ]
            },
            "notification-url": "https://packagist.org/downloads/",
            "license": [
                "MIT"
            ],
            "authors": [
                {
                    "name": "Matthew Brown"
                }
            ],
            "description": "A static analysis tool for finding errors in PHP applications",
            "keywords": [
                "code",
                "inspection",
                "php"
            ],
            "time": "2020-01-15T03:46:19+00:00"
        },
        {
            "name": "webmozart/assert",
            "version": "1.6.0",
            "source": {
                "type": "git",
                "url": "https://github.com/webmozart/assert.git",
                "reference": "573381c0a64f155a0d9a23f4b0c797194805b925"
            },
            "dist": {
                "type": "zip",
                "url": "https://api.github.com/repos/webmozart/assert/zipball/573381c0a64f155a0d9a23f4b0c797194805b925",
                "reference": "573381c0a64f155a0d9a23f4b0c797194805b925",
                "shasum": ""
            },
            "require": {
                "php": "^5.3.3 || ^7.0",
                "symfony/polyfill-ctype": "^1.8"
            },
            "conflict": {
                "vimeo/psalm": "<3.6.0"
            },
            "require-dev": {
                "phpunit/phpunit": "^4.8.36 || ^7.5.13"
            },
            "type": "library",
            "autoload": {
                "psr-4": {
                    "Webmozart\\Assert\\": "src/"
                }
            },
            "notification-url": "https://packagist.org/downloads/",
            "license": [
                "MIT"
            ],
            "authors": [
                {
                    "name": "Bernhard Schussek",
                    "email": "bschussek@gmail.com"
                }
            ],
            "description": "Assertions to validate method input/output with nice error messages.",
            "keywords": [
                "assert",
                "check",
                "validate"
            ],
            "time": "2019-11-24T13:36:37+00:00"
        },
        {
            "name": "webmozart/glob",
            "version": "4.1.0",
            "source": {
                "type": "git",
                "url": "https://github.com/webmozart/glob.git",
                "reference": "3cbf63d4973cf9d780b93d2da8eec7e4a9e63bbe"
            },
            "dist": {
                "type": "zip",
                "url": "https://api.github.com/repos/webmozart/glob/zipball/3cbf63d4973cf9d780b93d2da8eec7e4a9e63bbe",
                "reference": "3cbf63d4973cf9d780b93d2da8eec7e4a9e63bbe",
                "shasum": ""
            },
            "require": {
                "php": "^5.3.3|^7.0",
                "webmozart/path-util": "^2.2"
            },
            "require-dev": {
                "phpunit/phpunit": "^4.6",
                "sebastian/version": "^1.0.1",
                "symfony/filesystem": "^2.5"
            },
            "type": "library",
            "extra": {
                "branch-alias": {
                    "dev-master": "4.1-dev"
                }
            },
            "autoload": {
                "psr-4": {
                    "Webmozart\\Glob\\": "src/"
                }
            },
            "notification-url": "https://packagist.org/downloads/",
            "license": [
                "MIT"
            ],
            "authors": [
                {
                    "name": "Bernhard Schussek",
                    "email": "bschussek@gmail.com"
                }
            ],
            "description": "A PHP implementation of Ant's glob.",
            "time": "2015-12-29T11:14:33+00:00"
        },
        {
            "name": "webmozart/path-util",
            "version": "2.3.0",
            "source": {
                "type": "git",
                "url": "https://github.com/webmozart/path-util.git",
                "reference": "d939f7edc24c9a1bb9c0dee5cb05d8e859490725"
            },
            "dist": {
                "type": "zip",
                "url": "https://api.github.com/repos/webmozart/path-util/zipball/d939f7edc24c9a1bb9c0dee5cb05d8e859490725",
                "reference": "d939f7edc24c9a1bb9c0dee5cb05d8e859490725",
                "shasum": ""
            },
            "require": {
                "php": ">=5.3.3",
                "webmozart/assert": "~1.0"
            },
            "require-dev": {
                "phpunit/phpunit": "^4.6",
                "sebastian/version": "^1.0.1"
            },
            "type": "library",
            "extra": {
                "branch-alias": {
                    "dev-master": "2.3-dev"
                }
            },
            "autoload": {
                "psr-4": {
                    "Webmozart\\PathUtil\\": "src/"
                }
            },
            "notification-url": "https://packagist.org/downloads/",
            "license": [
                "MIT"
            ],
            "authors": [
                {
                    "name": "Bernhard Schussek",
                    "email": "bschussek@gmail.com"
                }
            ],
            "description": "A robust cross-platform utility for normalizing, comparing and modifying file paths.",
            "time": "2015-12-17T08:42:14+00:00"
        }
    ],
    "aliases": [],
    "minimum-stability": "stable",
    "stability-flags": [],
    "prefer-stable": false,
    "prefer-lowest": false,
    "platform": {
        "php": "^7.4",
        "ext-fileinfo": "*",
        "ext-iconv": "*",
        "ext-imap": "*",
        "ext-mbstring": "*"
    },
    "platform-dev": []
}<|MERGE_RESOLUTION|>--- conflicted
+++ resolved
@@ -4,10 +4,6 @@
         "Read more about it at https://getcomposer.org/doc/01-basic-usage.md#installing-dependencies",
         "This file is @generated automatically"
     ],
-<<<<<<< HEAD
-    "content-hash": "e0260dfa4aeba120636a2125847a0661",
-    "packages": [],
-=======
     "content-hash": "a2d1c61875e42b0ecf64651cb9d56015",
     "packages": [
         {
@@ -249,7 +245,6 @@
             "time": "2019-12-30T03:11:08+00:00"
         }
     ],
->>>>>>> cacc5e69
     "packages-dev": [
         {
             "name": "amphp/amp",
