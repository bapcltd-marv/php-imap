--- conflicted
+++ resolved
@@ -117,19 +117,11 @@
      */
     public function testSetAndGetServerEncoding($encoding)
     {
-<<<<<<< HEAD
-        $this->mailbox->setServerEncoding($encoding);
-
-        $encoding = strtoupper(trim($encoding));
-
-        $this->assertEquals($this->mailbox->getServerEncoding(), $encoding);
-=======
         $mailbox = $this->getMailbox();
 
         $mailbox->setServerEncoding('UTF-8');
 
         $this->assertEquals($mailbox->getServerEncoding(), 'UTF-8');
->>>>>>> 8b533c9b
     }
 
     /**
