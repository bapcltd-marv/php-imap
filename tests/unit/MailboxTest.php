<?php

declare(strict_types=1);

/**
 * Mailbox - PHPUnit tests.
 *
 * @author Sebastian Kraetzig <sebastian-kraetzig@gmx.de>
 */
declare(strict_types=1);

namespace PhpImap;

use DateTime;
use Exception;
use function in_array;
<<<<<<< HEAD
=======
use ParagonIE\HiddenString\HiddenString;
>>>>>>> cacc5e69
use PhpImap\Exceptions\InvalidParameterException;
use PHPUnit\Framework\TestCase;

final class MailboxTest extends TestCase
{
	const ANYTHING = 0;

	/**
	 * Holds a PhpImap\Mailbox instance.
	 */
	private ?Mailbox $mailbox = null;

	/**
	 * Holds the imap path.
	 */
	private string $imapPath = '{imap.example.com:993/imap/ssl/novalidate-cert}INBOX';

	/**
	 * Holds the imap username.
	 *
	 * @var string|email
	 *
	 * @psalm-var string
	 */
	private string $login = 'php-imap@example.com';

	/**
	 * Holds the imap user password.
	 */
	private string $password = 'v3rY!53cEt&P4sSWöRd$';

	/**
	 * Holds the relative name of the directory, where email attachments will be saved.
	 */
	private string $attachmentsDir = '.';

	/**
	 * Holds the server encoding setting.
	 */
	private string $serverEncoding = 'UTF-8';

	/**
	 * Run before each test is started.
	 */
	public function setUp() : void
	{
<<<<<<< HEAD
		$this->mailbox = new Mailbox($this->imapPath, $this->login, $this->password, $this->attachmentsDir, $this->serverEncoding);
=======
		$this->mailbox = new Mailbox($this->imapPath, $this->login, new HiddenString($this->password, true, true), $this->attachmentsDir, $this->serverEncoding);
>>>>>>> cacc5e69
	}

	/**
	 * Test, that the constructor returns an instance of PhpImap\Mailbox::class.
	 */
	public function test_constructor() : void
	{
		static::assertInstanceOf(Mailbox::class, $this->mailbox);
	}

	/**
	 * Test, that the constructor trims possible variables
	 * Leading and ending spaces are not even possible in some variables.
	 */
	public function test_constructor_trims_possible_variables() : void
	{
		$imapPath = ' {imap.example.com:993/imap/ssl}INBOX	 ';
		$login = '	php-imap@example.com';
<<<<<<< HEAD
		$password = '  v3rY!53cEt&P4sSWöRd$';
=======
		$password = new HiddenString('  v3rY!53cEt&P4sSWöRd$', true, true);
>>>>>>> cacc5e69
		// directory names can contain spaces before AND after on Linux/Unix systems. Windows trims these spaces automatically.
		$attachmentsDir = '.';
		$serverEncoding = 'UTF-8  ';

		$mailbox = new Fixtures\Mailbox($imapPath, $login, $password, $attachmentsDir, $serverEncoding);

		static::assertSame('{imap.example.com:993/imap/ssl}INBOX', $mailbox->getImapPath());
		static::assertSame('php-imap@example.com', $mailbox->getLogin());
<<<<<<< HEAD
		static::assertSame('  v3rY!53cEt&P4sSWöRd$', $mailbox->getImapPassword());
=======
		static::assertSame('  v3rY!53cEt&P4sSWöRd$', $mailbox->getImapPassword()->getString());
>>>>>>> cacc5e69
		static::assertSame(realpath('.'), $mailbox->getAttachmentsDir());
		static::assertSame('UTF-8', $mailbox->getServerEncoding());
	}

	/**
	 * Test, that the server encoding can be set.
	 */
	public function test_set_and_get_server_encoding() : void
	{
		$mailbox = $this->getMailbox();

		$mailbox->setServerEncoding('UTF-8');

		static::assertSame($mailbox->getServerEncoding(), 'UTF-8');
	}

	/**
	 * Test, that server encoding is set to a default value.
	 */
	public function test_server_encoding_has_default_setting() : void
	{
		// Default character encoding should be set
<<<<<<< HEAD
		$mailbox = new Mailbox($this->imapPath, $this->login, $this->password, $this->attachmentsDir);
=======
		$mailbox = new Mailbox($this->imapPath, $this->login, new HiddenString($this->password, true, true), $this->attachmentsDir);
>>>>>>> cacc5e69
		static::assertSame('UTF-8', $mailbox->getServerEncoding());
	}

	/**
	 * Test, that server encoding that all functions uppers the server encoding setting.
	 */
	public function test_server_encoding_uppers_setting() : void
	{
		// Server encoding should be always upper formatted
<<<<<<< HEAD
		$mailbox = new Mailbox($this->imapPath, $this->login, $this->password, $this->attachmentsDir, 'utf-8');
		static::assertSame('UTF-8', $mailbox->getServerEncoding());

		$mailbox = new Mailbox($this->imapPath, $this->login, $this->password, $this->attachmentsDir, 'UTF7-IMAP');
=======
		$mailbox = new Mailbox($this->imapPath, $this->login, new HiddenString($this->password, true, true), $this->attachmentsDir, 'utf-8');
		static::assertSame('UTF-8', $mailbox->getServerEncoding());

		$mailbox = new Mailbox($this->imapPath, $this->login, new HiddenString($this->password, true, true), $this->attachmentsDir, 'UTF7-IMAP');
>>>>>>> cacc5e69
		$mailbox->setServerEncoding('uTf-8');
		static::assertSame('UTF-8', $mailbox->getServerEncoding());
	}

	/**
	 * Provides test data for testing server encodings.
	 *
	 * @return array<string, array{0:bool, 1:string}>
	 */
	public function serverEncodingProvider()
	{
		return [
			// Supported encodings
			'UTF-7' => [true, 'UTF-7'],
			'UTF7-IMAP' => [true, 'UTF7-IMAP'],
			'UTF-8' => [true, 'UTF-8'],
			'ASCII' => [true, 'ASCII'],
			'US-ASCII' => [true, 'US-ASCII'],
			'ISO-8859-1' => [true, 'ISO-8859-1'],
			// NOT supported encodings
			'UTF7' => [false, 'UTF7'],
			'UTF-7-IMAP' => [false, 'UTF-7-IMAP'],
			'UTF-7IMAP' => [false, 'UTF-7IMAP'],
			'UTF8' => [false, 'UTF8'],
			'USASCII' => [false, 'USASCII'],
			'ASC11' => [false, 'ASC11'],
			'ISO-8859-0' => [false, 'ISO-8859-0'],
			'ISO-8855-1' => [false, 'ISO-8855-1'],
			'ISO-8859' => [false, 'ISO-8859'],
		];
	}

	/**
	 * Test, that server encoding only can use supported character encodings.
	 *
	 * @dataProvider serverEncodingProvider
	 */
	public function test_server_encoding_only_use_supported_settings(bool $bool, string $encoding) : void
	{
		$mailbox = $this->getMailbox();

		if ($bool) {
			$mailbox->setServerEncoding($encoding);
			static::assertSame($encoding, $mailbox->getServerEncoding());
		} else {
			$this->expectException(InvalidParameterException::class);
			$mailbox->setServerEncoding($encoding);
			static::assertNotSame($encoding, $mailbox->getServerEncoding());
		}
	}

	/**
	 * Test, that the IMAP search option has a default value
	 * 1 => SE_UID
	 * 2 => SE_FREE.
	 */
	public function test_imap_search_option_has_a_default() : void
	{
		static::assertSame($this->getMailbox()->getImapSearchOption(), 1);
	}

	/**
	 * Test, that the IMAP search option can be changed
	 * 1 => SE_UID
	 * 2 => SE_FREE.
	 */
	public function test_set_and_get_imap_search_option() : void
	{
		$mailbox = $this->getMailbox();

		$mailbox->setImapSearchOption(SE_FREE);
		static::assertSame($mailbox->getImapSearchOption(), 2);

		$this->expectException(InvalidParameterException::class);
		$mailbox->setImapSearchOption(self::ANYTHING);

		$mailbox->setImapSearchOption(SE_UID);
		static::assertSame($mailbox->getImapSearchOption(), 1);
	}

	/**
	 * Test, that the imap login can be retrieved.
	 */
	public function test_get_login() : void
	{
		static::assertSame($this->getMailbox()->getLogin(), 'php-imap@example.com');
	}

	/**
	 * Test, that the path delimiter has a default value.
	 */
	public function test_path_delimiter_has_a_default() : void
	{
		static::assertNotEmpty($this->getMailbox()->getPathDelimiter());
	}

	/**
	 * Provides test data for testing path delimiter.
	 *
	 * @psalm-return array{0:string}[]
	 */
	public function pathDelimiterProvider() : array
	{
		return [
			'0' => ['0'],
			'1' => ['1'],
			'2' => ['2'],
			'3' => ['3'],
			'4' => ['4'],
			'5' => ['5'],
			'6' => ['6'],
			'7' => ['7'],
			'8' => ['8'],
			'9' => ['9'],
			'a' => ['a'],
			'b' => ['b'],
			'c' => ['c'],
			'd' => ['d'],
			'e' => ['e'],
			'f' => ['f'],
			'g' => ['g'],
			'h' => ['h'],
			'i' => ['i'],
			'j' => ['j'],
			'k' => ['k'],
			'l' => ['l'],
			'm' => ['m'],
			'n' => ['n'],
			'o' => ['o'],
			'p' => ['p'],
			'q' => ['q'],
			'r' => ['r'],
			's' => ['s'],
			't' => ['t'],
			'u' => ['u'],
			'v' => ['v'],
			'w' => ['w'],
			'x' => ['x'],
			'y' => ['y'],
			'z' => ['z'],
			'!' => ['!'],
			'\\' => ['\\'],
			'$' => ['$'],
			'%' => ['%'],
			'§' => ['§'],
			'&' => ['&'],
			'/' => ['/'],
			'(' => ['('],
			')' => [')'],
			'=' => ['='],
			'#' => ['#'],
			'~' => ['~'],
			'*' => ['*'],
			'+' => ['+'],
			',' => [','],
			';' => [';'],
			'.' => ['.'],
			':' => [':'],
			'<' => ['<'],
			'>' => ['>'],
			'|' => ['|'],
			'_' => ['_'],
		];
	}

	/**
	 * Test, that the path delimiter is checked for supported chars.
	 *
	 * @dataProvider pathDelimiterProvider
	 */
	public function test_path_delimiter_is_being_checked(string $str) : void
	{
		$supported_delimiters = ['.', '/'];

		$mailbox = $this->getMailbox();

		if (in_array($str, $supported_delimiters, true)) {
			static::assertTrue($mailbox->validatePathDelimiter($str));
		} else {
			$this->expectException(InvalidParameterException::class);
			$mailbox->setPathDelimiter($str);
		}
	}

	/**
	 * Test, that the path delimiter can be set.
	 */
	public function test_set_and_get_path_delimiter() : void
	{
		$mailbox = $this->getMailbox();

		$mailbox->setPathDelimiter('.');
		static::assertSame($mailbox->getPathDelimiter(), '.');

		$mailbox->setPathDelimiter('/');
		static::assertSame($mailbox->getPathDelimiter(), '/');
	}

	/**
	 * Test, that the attachments are not ignored by default.
	 */
	public function test_get_attachments_are_not_ignored_by_default() : void
	{
		static::assertSame($this->getMailbox()->attachmentsIgnore, false);
	}

	/**
	 * Provides test data for testing encoding.
	 *
	 * @psalm-return array<string, array{0:string}>
	 */
	public function encodingTestStringsProvider() : array
	{
		return [
			'Avañe’ẽ' => ['Avañe’ẽ'], // Guaraní
			'azərbaycanca' => ['azərbaycanca'], // Azerbaijani (Latin)
			'Bokmål' => ['Bokmål'], // Norwegian Bokmål
			'chiCheŵa' => ['chiCheŵa'], // Chewa
			'Deutsch' => ['Deutsch'], // German
			'U.S. English' => ['U.S. English'], // U.S. English
			'français' => ['français'], // French
			'føroyskt' => ['føroyskt'], // Faroese
			'Kĩmĩrũ' => ['Kĩmĩrũ'], // Kimîîru
			'Kɨlaangi' => ['Kɨlaangi'], // Langi
			'oʼzbekcha' => ['oʼzbekcha'], // Uzbek (Latin)
			'Plattdüütsch' => ['Plattdüütsch'], // Low German
			'română' => ['română'], // Romanian
			'Sängö' => ['Sängö'], // Sango
			'Tiếng Việt' => ['Tiếng Việt'], // Vietnamese
			'ɔl-Maa' => ['ɔl-Maa'], // Masai
			'Ελληνικά' => ['Ελληνικά'], // Greek
			'Ўзбек' => ['Ўзбек'], // Uzbek (Cyrillic)
			'Азәрбајҹан' => ['Азәрбајҹан'], // Azerbaijani (Cyrillic)
			'Српски' => ['Српски'], // Serbian (Cyrillic)
			'русский' => ['русский'], // Russian
			'ѩзыкъ словѣньскъ' => ['ѩзыкъ словѣньскъ'], // Church Slavic
			'العربية' => ['العربية'], // Arabic
			'नेपाली' => ['नेपाली'], // Nepali
			'日本語' => ['日本語'], // Japanese
			'简体中文' => ['简体中文'], // Chinese (Simplified)
			'繁體中文' => ['繁體中文'], // Chinese (Traditional)
			'한국어' => ['한국어'], // Korean
			'ąčęėįšųūžĄČĘĖĮŠŲŪŽ' => ['ąčęėįšųūžĄČĘĖĮŠŲŪŽ'], // Lithuanian letters
		];
	}

	/**
	 * Test, that strings encoded to UTF-7 can be decoded back to UTF-8.
	 *
	 * @dataProvider encodingTestStringsProvider
	 */
	public function test_encoding_to_utf7_decode_back_to_utf8(string $str) : void
	{
		$mailbox = $this->getMailbox();

		$utf7_encoded_str = $mailbox->encodeStringToUtf7Imap($str);
		$utf8_decoded_str = $mailbox->decodeStringFromUtf7ImapToUtf8($utf7_encoded_str);

		static::assertSame($utf8_decoded_str, $str);
	}

	/**
	 * Test, that strings encoded to UTF-7 can be decoded back to UTF-8.
	 *
	 * @dataProvider encodingTestStringsProvider
	 */
	public function test_mime_decoding_returns_correct_values(string $str) : void
	{
		static::assertSame($this->getMailbox()->decodeMimeStr($str, 'utf-8'), $str);
	}

	/**
	 * Provides test data for testing parsing datetimes.
	 *
	 * @psalm-return array<string, array{0:string, 1:int}>
	 */
	public function datetimeProvider() : array
	{
		return [
			'Sun, 14 Aug 2005 16:13:03 +0000 (CEST)' => ['2005-08-14T16:13:03+00:00', 1124035983],
			'Sun, 14 Aug 2005 16:13:03 +0000' => ['2005-08-14T16:13:03+00:00', 1124035983],

			'Sun, 14 Aug 2005 16:13:03 +1000 (CEST)' => ['2005-08-14T06:13:03+00:00', 1123999983],
			'Sun, 14 Aug 2005 16:13:03 +1000' => ['2005-08-14T06:13:03+00:00', 1123999983],
			'Sun, 14 Aug 2005 16:13:03 -1000' => ['2005-08-15T02:13:03+00:00', 1124071983],

			'Sun, 14 Aug 2005 16:13:03 +1100 (CEST)' => ['2005-08-14T05:13:03+00:00', 1123996383],
			'Sun, 14 Aug 2005 16:13:03 +1100' => ['2005-08-14T05:13:03+00:00', 1123996383],
			'Sun, 14 Aug 2005 16:13:03 -1100' => ['2005-08-15T03:13:03+00:00', 1124075583],

			'14 Aug 2005 16:13:03 +1000 (CEST)' => ['2005-08-14T06:13:03+00:00', 1123999983],
			'14 Aug 2005 16:13:03 +1000' => ['2005-08-14T06:13:03+00:00', 1123999983],
			'14 Aug 2005 16:13:03 -1000' => ['2005-08-15T02:13:03+00:00', 1124071983],
		];
	}

	/**
	 * Test, different datetimes conversions using differents timezones.
	 *
	 * @dataProvider datetimeProvider
	 */
	public function test_parsed_date_different_time_zones(string $dateToParse, int $epochToCompare) : void
	{
		$parsedDt = $this->getMailbox()->parseDateTime($dateToParse);
		$parsedDateTime = new DateTime($parsedDt);
		static::assertSame($parsedDateTime->getTimestamp(), $epochToCompare);
	}

	/**
	 * Provides test data for testing parsing invalid / unparseable datetimes.
	 *
	 * @psalm-return array<string, array{0:string}>
	 */
	public function invalidDatetimeProvider() : array
	{
		return [
			'Sun, 14 Aug 2005 16:13:03 +9000 (CEST)' => ['Sun, 14 Aug 2005 16:13:03 +9000 (CEST)'],
			'Sun, 14 Aug 2005 16:13:03 +9000' => ['Sun, 14 Aug 2005 16:13:03 +9000'],
			'Sun, 14 Aug 2005 16:13:03 -9000' => ['Sun, 14 Aug 2005 16:13:03 -9000'],
		];
	}

	/**
	 * Test, different invalid / unparseable datetimes conversions.
	 *
	 * @dataProvider invalidDatetimeProvider
	 */
	public function test_parsed_date_with_unparseable_date_time(string $dateToParse) : void
	{
		$parsedDt = $this->getMailbox()->parseDateTime($dateToParse);
		static::assertSame($parsedDt, $dateToParse);
	}

	/**
	 * Test, parsed datetime being emtpy the header date.
	 */
	public function test_parsed_date_time_with_empty_header_date() : void
	{
		$this->expectException(InvalidParameterException::class);
		$this->getMailbox()->parseDateTime('');
	}

	/**
	 * Provides test data for testing mime encoding.
	 *
	 * @return string[][]
	 *
	 * @psalm-return list<array{0:string, 1:string}>
	 */
	public function mimeEncodingProvider() : array
	{
		return [
			['=?iso-8859-1?Q?Sebastian_Kr=E4tzig?= <sebastian.kraetzig@example.com>', 'Sebastian Krätzig <sebastian.kraetzig@example.com>'],
			['=?iso-8859-1?Q?Sebastian_Kr=E4tzig?=', 'Sebastian Krätzig'],
			['sebastian.kraetzig', 'sebastian.kraetzig'],
			['=?US-ASCII?Q?Keith_Moore?= <km@ab.example.edu>', 'Keith Moore <km@ab.example.edu>'],
			['   ', ''],
			['=?ISO-8859-1?Q?Max_J=F8rn_Simsen?= <max.joern.s@example.dk>', 'Max Jørn Simsen <max.joern.s@example.dk>'],
			['=?ISO-8859-1?Q?Andr=E9?= Muster <andre.muster@vm1.ulg.ac.be>', 'André Muster <andre.muster@vm1.ulg.ac.be>'],
			['=?ISO-8859-1?B?SWYgeW91IGNhbiByZWFkIHRoaXMgeW8=?= =?ISO-8859-2?B?dSB1bmRlcnN0YW5kIHRoZSBleGFtcGxlLg==?=', 'If you can read this you understand the example.'],
		];
	}

	/**
	 * Test, that mime encoding returns correct strings.
	 *
	 * @dataProvider mimeEncodingProvider
	 */
	public function test_mime_encoding(string $str, string $expected) : void
	{
		$mailbox = $this->getMailbox();

		if (empty($expected)) {
			$this->expectException(Exception::class);
			$mailbox->decodeMimeStr($str);
		} else {
			static::assertSame($mailbox->decodeMimeStr($str), $expected);
		}
	}

	/**
	 * Provides test data for testing timeouts.
	 *
	 * @psalm-return array<string, array{0:'assertNull'|'expectException', 1:int, 2:list<1|2|3|4>}>
	 */
	public function timeoutsProvider() : array
	{
		/** @psalm-var array<string, array{0:'assertNull'|'expectException', 1:int, 2:list<int>}> */
		return [
			'array(IMAP_OPENTIMEOUT)' => ['assertNull', 1, [IMAP_OPENTIMEOUT]],
			'array(IMAP_READTIMEOUT)' => ['assertNull', 1, [IMAP_READTIMEOUT]],
			'array(IMAP_WRITETIMEOUT)' => ['assertNull', 1, [IMAP_WRITETIMEOUT]],
			'array(IMAP_CLOSETIMEOUT)' => ['assertNull', 1, [IMAP_CLOSETIMEOUT]],
			'array(IMAP_OPENTIMEOUT, IMAP_READTIMEOUT, IMAP_WRITETIMEOUT, IMAP_CLOSETIMEOUT)' => ['assertNull', 1, [IMAP_OPENTIMEOUT, IMAP_READTIMEOUT, IMAP_WRITETIMEOUT, IMAP_CLOSETIMEOUT]],
			'array(OPENTIMEOUT)' => ['expectException', 1, [constant('OPENTIMEOUT')]],
			'array(READTIMEOUT)' => ['expectException', 1, [constant('READTIMEOUT')]],
			'array(WRITETIMEOUT)' => ['expectException', 1, [constant('WRITETIMEOUT')]],
			'array(CLOSETIMEOUT)' => ['expectException', 1, [constant('CLOSETIMEOUT')]],
			'array(IMAP_OPENTIMEOUT, IMAP_READTIMEOUT, WRITETIMEOUT, IMAP_CLOSETIMEOUT)' => ['expectException', 1, [IMAP_OPENTIMEOUT, IMAP_READTIMEOUT, constant('WRITETIMEOUT'), IMAP_CLOSETIMEOUT]],
		];
	}

	/**
	 * Test, that only supported timeouts can be set.
	 *
	 * @dataProvider timeoutsProvider
	 *
	 * @param int[] $types
	 *
	 * @psalm-param 'assertNull'|'expectException' $assertMethod
	 * @psalm-param list<1|2|3|4> $types
	 */
	public function test_set_timeouts(string $assertMethod, int $timeout, array $types) : void
	{
		$mailbox = $this->getMailbox();

		if ('expectException' === $assertMethod) {
			$this->expectException(InvalidParameterException::class);
			$mailbox->setTimeouts($timeout, $types);
		} else {
			static::assertNull($mailbox->setTimeouts($timeout, $types));
		}
	}

	/**
	 * Provides test data for testing connection args.
	 *
	 * @psalm-return list<array{0:'assertNull'|'expectException', 1:int, 2:int, 3:array}>
	 */
	public function connectionArgsProvider() : array
	{
		/** @psalm-var list<array{0:'assertNull'|'expectException', 1:int, 2:int, 3:array}> */
		return [
			['assertNull', OP_READONLY, 0, ['DISABLE_AUTHENTICATOR' => 'GSSAPI']],
			['assertNull', OP_READONLY, 0, ['DISABLE_AUTHENTICATOR' => 'GSSAPI']],
			['assertNull', OP_ANONYMOUS, 0, ['DISABLE_AUTHENTICATOR' => 'GSSAPI']],
			['assertNull', OP_HALFOPEN, 0, ['DISABLE_AUTHENTICATOR' => 'GSSAPI']],
			['assertNull', CL_EXPUNGE, 0, ['DISABLE_AUTHENTICATOR' => 'GSSAPI']],
			['assertNull', OP_DEBUG, 0, ['DISABLE_AUTHENTICATOR' => 'GSSAPI']],
			['assertNull', OP_SHORTCACHE, 0, ['DISABLE_AUTHENTICATOR' => 'GSSAPI']],
			['assertNull', OP_SILENT, 0, ['DISABLE_AUTHENTICATOR' => 'GSSAPI']],
			['assertNull', OP_PROTOTYPE, 0, ['DISABLE_AUTHENTICATOR' => 'GSSAPI']],
			['assertNull', OP_SECURE, 0, ['DISABLE_AUTHENTICATOR' => 'GSSAPI']],
			['assertNull', OP_READONLY, 1, ['DISABLE_AUTHENTICATOR' => 'GSSAPI']],
			['assertNull', OP_READONLY, 3, ['DISABLE_AUTHENTICATOR' => 'GSSAPI']],
			['assertNull', OP_READONLY, 12, ['DISABLE_AUTHENTICATOR' => 'GSSAPI']],

			['expectException', OP_READONLY | OP_DEBUG, 0, ['DISABLE_AUTHENTICATOR' => 'GSSAPI']],
			['expectException', OP_READONLY, -1, ['DISABLE_AUTHENTICATOR' => 'GSSAPI']],
			['expectException', OP_READONLY, -3, ['DISABLE_AUTHENTICATOR' => 'GSSAPI']],
			['expectException', OP_READONLY, -12, ['DISABLE_AUTHENTICATOR' => 'GSSAPI']],
			['expectException', OP_READONLY, -1, ['DISABLE_AUTHENTICATOR' => 'GSSAPI']],
			['expectException', OP_READONLY, 0, [null]],
		];
	}

	/**
	 * Test, that only supported and valid connection args can be set.
	 *
	 * @dataProvider connectionArgsProvider
	 */
	public function test_set_connection_args(string $assertMethod, int $option, int $retriesNum, array $param = null) : void
	{
		$mailbox = $this->getMailbox();

		if ('expectException' === $assertMethod) {
			$this->expectException(InvalidParameterException::class);
			$mailbox->setConnectionArgs($option, $retriesNum, $param);
		} elseif ('assertNull' === $assertMethod) {
			static::assertNull($mailbox->setConnectionArgs($option, $retriesNum, $param));
		}
	}

	/**
	 * Provides test data for testing mime string decoding.
	 *
	 * @psalm-return array<string, array{0:string, 1:string, 2?:string}>
	 */
	public function mimeStrDecodingProvider() : array
	{
		return [
			'<bde36ec8-9710-47bc-9ea3-bf0425078e33@php.imap>' => ['<bde36ec8-9710-47bc-9ea3-bf0425078e33@php.imap>', '<bde36ec8-9710-47bc-9ea3-bf0425078e33@php.imap>'],
			'<CAKBqNfyKo+ZXtkz6DUAHw6FjmsDjWDB-pvHkJy6kwO82jTbkNA@mail.gmail.com>' => ['<CAKBqNfyKo+ZXtkz6DUAHw6FjmsDjWDB-pvHkJy6kwO82jTbkNA@mail.gmail.com>', '<CAKBqNfyKo+ZXtkz6DUAHw6FjmsDjWDB-pvHkJy6kwO82jTbkNA@mail.gmail.com>'],
			'<CAE78dO7vwnd_rkozHLZ5xSUnFEQA9fymcYREW2cwQ8DA2v7BTA@mail.gmail.com>' => ['<CAE78dO7vwnd_rkozHLZ5xSUnFEQA9fymcYREW2cwQ8DA2v7BTA@mail.gmail.com>', '<CAE78dO7vwnd_rkozHLZ5xSUnFEQA9fymcYREW2cwQ8DA2v7BTA@mail.gmail.com>'],
			'<CAE78dO7vwnd_rkozHLZ5xSU-=nFE_QA9+fymcYREW2cwQ8DA2v7BTA@mail.gmail.com>' => ['<CAE78dO7vwnd_rkozHLZ5xSU-=nFE_QA9+fymcYREW2cwQ8DA2v7BTA@mail.gmail.com>', '<CAE78dO7vwnd_rkozHLZ5xSU-=nFE_QA9+fymcYREW2cwQ8DA2v7BTA@mail.gmail.com>'],
			'Some subject here 😘' => ['=?UTF-8?q?Some_subject_here_?= =?UTF-8?q?=F0=9F=98=98?=', 'Some subject here 😘'],
			'mountainguan测试' => ['=?UTF-8?Q?mountainguan=E6=B5=8B=E8=AF=95?=', 'mountainguan测试'],
			"This is the Euro symbol ''." => ["This is the Euro symbol ''.", "This is the Euro symbol ''."],
			'Some subject here 😘 US-ASCII' => ['=?UTF-8?q?Some_subject_here_?= =?UTF-8?q?=F0=9F=98=98?=', 'Some subject here 😘', 'US-ASCII'],
			'mountainguan测试 US-ASCII' => ['=?UTF-8?Q?mountainguan=E6=B5=8B=E8=AF=95?=', 'mountainguan测试', 'US-ASCII'],
			'مقتطفات من: صن تزو. "فن الحرب". كتب أبل. Something' => ['مقتطفات من: صن تزو. "فن الحرب". كتب أبل. Something', 'مقتطفات من: صن تزو. "فن الحرب". كتب أبل. Something'],
		];
	}

	/**
	 * Test, that decoding mime strings return unchanged / not broken strings.
	 *
	 * @dataProvider mimeStrDecodingProvider
	 */
	public function test_decode_mime_str(string $str, string $expectedStr, string $serverEncoding = 'utf-8') : void
	{
		$mailbox = $this->getMailbox();

		$mailbox->setServerEncoding($serverEncoding);
		static::assertSame($mailbox->decodeMimeStr($str, $mailbox->getServerEncoding()), $expectedStr);
	}

	protected function getMailbox() : Mailbox
	{
		/** @var Mailbox */
		return $this->mailbox;
	}
}<|MERGE_RESOLUTION|>--- conflicted
+++ resolved
@@ -14,10 +14,7 @@
 use DateTime;
 use Exception;
 use function in_array;
-<<<<<<< HEAD
-=======
 use ParagonIE\HiddenString\HiddenString;
->>>>>>> cacc5e69
 use PhpImap\Exceptions\InvalidParameterException;
 use PHPUnit\Framework\TestCase;
 
@@ -64,11 +61,7 @@
 	 */
 	public function setUp() : void
 	{
-<<<<<<< HEAD
-		$this->mailbox = new Mailbox($this->imapPath, $this->login, $this->password, $this->attachmentsDir, $this->serverEncoding);
-=======
 		$this->mailbox = new Mailbox($this->imapPath, $this->login, new HiddenString($this->password, true, true), $this->attachmentsDir, $this->serverEncoding);
->>>>>>> cacc5e69
 	}
 
 	/**
@@ -87,11 +80,7 @@
 	{
 		$imapPath = ' {imap.example.com:993/imap/ssl}INBOX	 ';
 		$login = '	php-imap@example.com';
-<<<<<<< HEAD
-		$password = '  v3rY!53cEt&P4sSWöRd$';
-=======
 		$password = new HiddenString('  v3rY!53cEt&P4sSWöRd$', true, true);
->>>>>>> cacc5e69
 		// directory names can contain spaces before AND after on Linux/Unix systems. Windows trims these spaces automatically.
 		$attachmentsDir = '.';
 		$serverEncoding = 'UTF-8  ';
@@ -100,11 +89,7 @@
 
 		static::assertSame('{imap.example.com:993/imap/ssl}INBOX', $mailbox->getImapPath());
 		static::assertSame('php-imap@example.com', $mailbox->getLogin());
-<<<<<<< HEAD
-		static::assertSame('  v3rY!53cEt&P4sSWöRd$', $mailbox->getImapPassword());
-=======
 		static::assertSame('  v3rY!53cEt&P4sSWöRd$', $mailbox->getImapPassword()->getString());
->>>>>>> cacc5e69
 		static::assertSame(realpath('.'), $mailbox->getAttachmentsDir());
 		static::assertSame('UTF-8', $mailbox->getServerEncoding());
 	}
@@ -127,11 +112,7 @@
 	public function test_server_encoding_has_default_setting() : void
 	{
 		// Default character encoding should be set
-<<<<<<< HEAD
-		$mailbox = new Mailbox($this->imapPath, $this->login, $this->password, $this->attachmentsDir);
-=======
 		$mailbox = new Mailbox($this->imapPath, $this->login, new HiddenString($this->password, true, true), $this->attachmentsDir);
->>>>>>> cacc5e69
 		static::assertSame('UTF-8', $mailbox->getServerEncoding());
 	}
 
@@ -141,17 +122,10 @@
 	public function test_server_encoding_uppers_setting() : void
 	{
 		// Server encoding should be always upper formatted
-<<<<<<< HEAD
-		$mailbox = new Mailbox($this->imapPath, $this->login, $this->password, $this->attachmentsDir, 'utf-8');
-		static::assertSame('UTF-8', $mailbox->getServerEncoding());
-
-		$mailbox = new Mailbox($this->imapPath, $this->login, $this->password, $this->attachmentsDir, 'UTF7-IMAP');
-=======
 		$mailbox = new Mailbox($this->imapPath, $this->login, new HiddenString($this->password, true, true), $this->attachmentsDir, 'utf-8');
 		static::assertSame('UTF-8', $mailbox->getServerEncoding());
 
 		$mailbox = new Mailbox($this->imapPath, $this->login, new HiddenString($this->password, true, true), $this->attachmentsDir, 'UTF7-IMAP');
->>>>>>> cacc5e69
 		$mailbox->setServerEncoding('uTf-8');
 		static::assertSame('UTF-8', $mailbox->getServerEncoding());
 	}
