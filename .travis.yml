--- conflicted
+++ resolved
@@ -1,4 +1,5 @@
 language: php
+
 
 php:
   - 7.4.0
@@ -11,11 +12,7 @@
   fast_finish: true
   include:
     - php: 7.4.0
-<<<<<<< HEAD
-      dist: bionic
-=======
       dist: xenial
->>>>>>> be22ea86
       env:
         - lint=no
         - phpunitflags="--stop-on-failure --exclude-group=live"
@@ -30,28 +27,16 @@
       env:
         - lint=no
         - coverage=yes
-<<<<<<< HEAD
-        - phpunitflags="--stop-on-failure --coverage-clover=clover.xml"
-
-cache:
-  directories:
-    - ./vendor
-=======
         - phpunitflags="--stop-on-failure --testdox --coverage-clover=clover.xml"
 
 cache:
   directories:
->>>>>>> be22ea86
     - $HOME/.composer/cache
     - ./psalm/cache
 
 before_script:
   - if [[ "$coverage" != "yes" ]]; then phpenv config-rm xdebug.ini; fi
-<<<<<<< HEAD
-  - composer install --no-interaction --prefer-dist
-=======
   - composer install --no-interaction
->>>>>>> be22ea86
   - if [[ "$coverage" = "yes" ]]; then curl -L https://codeclimate.com/downloads/test-reporter/test-reporter-latest-linux-amd64 > ./cc-test-reporter; fi
   - if [[ "$coverage" = "yes" ]]; then chmod +x ./cc-test-reporter; fi
   - if [[ "$coverage" = "yes" ]]; then ./cc-test-reporter before-build; fi
@@ -60,20 +45,11 @@
   - if [[ "$lint" != "no" ]]; then vendor/bin/parallel-lint .php_cs.dist src tests examples; fi
   - if [[ "$phpunitflags" != "do not run" ]]; then vendor/bin/phpunit $phpunitflags; fi
   - if [[ "$analysis" = "yes" ]]; then vendor/bin/composer-require-checker check ./composer.json; fi
-<<<<<<< HEAD
-  - if [[ "$analysis" = "yes" ]]; then vendor/bin/phpmnd ./ --exclude=./.github/ --exclude=./examples/ --exclude=./vendor/ --non-zero-exit-on-violation --hint; fi
-  - if [[ "$analysis" = "yes" ]]; then vendor/bin/psalm --show-info=false --shepherd; fi
-=======
   - if [[ "$analysis" = "yes" ]]; then vendor/bin/phpmnd ./ --exclude=./.github/ --exclude=./examples/ --exclude=./vendor/ --exclude=./psalm/cache/ --non-zero-exit-on-violation --hint; fi
   - if [[ "$analysis" = "yes" ]]; then vendor/bin/psalm --show-info=false --shepherd --diff --diff-methods; fi
->>>>>>> be22ea86
   - if [[ "$lint" = "yes" ]]; then vendor/bin/php-cs-fixer fix --allow-risky=yes --no-interaction --dry-run --diff-format=udiff -v; fi
   - if [[ "$lint" = "yes" ]]; then vendor/bin/phpcpd src tests; fi
 
 after_script:
-<<<<<<< HEAD
   - if [[ "$coverage" = "yes" ]]; then ./cc-test-reporter after-build --exit-code $TRAVIS_TEST_RESULT -t clover; fi
-  - if [[ "$coverage" = "yes" ]]; then vendor/bin/php-coveralls; fi
-=======
-  - if [[ "$coverage" = "yes" ]]; then ./cc-test-reporter after-build --exit-code $TRAVIS_TEST_RESULT -t clover; fi
->>>>>>> be22ea86
+  - if [[ "$coverage" = "yes" ]]; then vendor/bin/php-coveralls; fi