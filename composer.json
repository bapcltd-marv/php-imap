--- conflicted
+++ resolved
@@ -24,11 +24,7 @@
         "ext-imap": "*"
     },
     "require-dev": {
-<<<<<<< HEAD
-      "phpunit/phpunit": "^5.7"
-=======
         "phpunit/phpunit": "^5.7"
->>>>>>> 8c7c0110
     },
     "autoload": {
         "psr-4": {
