--- conflicted
+++ resolved
@@ -40,16 +40,12 @@
     },
     "require-dev": {
         "friendsofphp/php-cs-fixer": "^2.16",
-<<<<<<< HEAD
         "maglnet/composer-require-checker": "^2.0",
+        "paragonie/hidden-string": "^1.0",
         "phpunit/phpunit": "^8.5",
         "psalm/plugin-phpunit": "^0.8.1",
         "signpostmarv/php-cs-fixer-config": "^0.16.2",
         "vimeo/psalm": "^3.8"
-=======
-        "paragonie/hidden-string": "^1.0",
-        "phpunit/phpunit": "^6.0"
->>>>>>> d6383492
     },
     "suggest": {
         "ext-fileinfo": "To facilitate IncomingMailAttachment::getMimeType() auto-detection"
