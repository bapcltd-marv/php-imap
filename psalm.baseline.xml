<?xml version="1.0" encoding="UTF-8"?>
<files psalm-version="3.8.3@389af1bfc739bfdff3f9e3dc7bd6499aee51a831">
  <file src="examples/get_and_parse_all_emails_without_saving_attachments.php">
    <UnusedVariable occurrences="1">
      <code>$mailbox</code>
    </UnusedVariable>
  </file>
  <file src="src/PhpImap/IncomingMail.php">
    <PossiblyUnusedMethod occurrences="2">
      <code>replaceInternalLinks</code>
      <code>embedImageAttachments</code>
    </PossiblyUnusedMethod>
    <PropertyTypeCoercion occurrences="1">
      <code>$this-&gt;dataInfo</code>
    </PropertyTypeCoercion>
  </file>
  <file src="src/PhpImap/Mailbox.php">
    <DocblockTypeContradiction occurrences="1">
      <code>\is_resource($this-&gt;imapStream)</code>
    </DocblockTypeContradiction>
    <InvalidArgument occurrences="1">
      <code>$partStructure-&gt;id</code>
<<<<<<< HEAD
    </InvalidArgument>
    <MixedArgument occurrences="9">
      <code>$param-&gt;value</code>
      <code>$param-&gt;value</code>
=======
      <code>$option &amp;&amp; FT_PREFETCHTEXT</code>
    </InvalidScalarArgument>
    <MixedArgument occurrences="3">
>>>>>>> 3e43695e
      <code>$params['filename']</code>
      <code>$params['name']</code>
      <code>$params['filename']</code>
    </MixedArgument>
    <PossiblyUnusedMethod occurrences="35">
      <code>setOAuthToken</code>
      <code>getOAuthToken</code>
      <code>setConnectionRetry</code>
      <code>setConnectionRetryDelay</code>
      <code>switchMailbox</code>
      <code>setExpungeOnDisconnect</code>
      <code>checkMailbox</code>
      <code>createMailbox</code>
      <code>deleteMailbox</code>
      <code>renameMailbox</code>
      <code>statusMailbox</code>
      <code>getListingFolders</code>
      <code>saveMail</code>
      <code>deleteMail</code>
      <code>moveMail</code>
      <code>copyMail</code>
      <code>markMailAsUnread</code>
      <code>markMailAsImportant</code>
      <code>markMailsAsRead</code>
      <code>markMailsAsUnread</code>
      <code>markMailsAsImportant</code>
      <code>getMailsInfo</code>
      <code>getMailboxHeaders</code>
      <code>getMailboxInfo</code>
      <code>sortMails</code>
      <code>countMails</code>
      <code>getQuotaLimit</code>
      <code>getQuotaUsage</code>
      <code>getRawMail</code>
      <code>getImapPath</code>
      <code>getMailMboxFormat</code>
      <code>getMailboxes</code>
      <code>getSubscribedMailboxes</code>
      <code>subscribeMailbox</code>
      <code>unsubscribeMailbox</code>
    </PossiblyUnusedMethod>
    <RedundantConditionGivenDocblockType occurrences="1">
      <code>!\is_resource($this-&gt;imapStream) || !imap_ping($this-&gt;imapStream)</code>
    </RedundantConditionGivenDocblockType>
  </file>
  <file src="tests/unit/MailboxTest.php">
    <DeprecatedMethod occurrences="8">
      <code>assertAttributeEquals</code>
      <code>assertAttributeEquals</code>
      <code>assertAttributeEquals</code>
      <code>assertAttributeEquals</code>
      <code>assertAttributeEquals</code>
      <code>assertAttributeEquals</code>
      <code>assertAttributeEquals</code>
      <code>assertAttributeEquals</code>
    </DeprecatedMethod>
    <MethodSignatureMismatch occurrences="1">
      <code>public function setUp()</code>
    </MethodSignatureMismatch>
    <RedundantConditionGivenDocblockType occurrences="1">
      <code>assertInstanceOf</code>
    </RedundantConditionGivenDocblockType>
    <UndefinedConstant occurrences="5">
      <code>OPENTIMEOUT</code>
      <code>READTIMEOUT</code>
      <code>WRITETIMEOUT</code>
      <code>CLOSETIMEOUT</code>
      <code>WRITETIMEOUT</code>
    </UndefinedConstant>
  </file>
</files><|MERGE_RESOLUTION|>--- conflicted
+++ resolved
@@ -20,16 +20,8 @@
     </DocblockTypeContradiction>
     <InvalidArgument occurrences="1">
       <code>$partStructure-&gt;id</code>
-<<<<<<< HEAD
     </InvalidArgument>
-    <MixedArgument occurrences="9">
-      <code>$param-&gt;value</code>
-      <code>$param-&gt;value</code>
-=======
-      <code>$option &amp;&amp; FT_PREFETCHTEXT</code>
-    </InvalidScalarArgument>
     <MixedArgument occurrences="3">
->>>>>>> 3e43695e
       <code>$params['filename']</code>
       <code>$params['name']</code>
       <code>$params['filename']</code>
