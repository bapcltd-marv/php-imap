--- conflicted
+++ resolved
@@ -18,15 +18,6 @@
     <DocblockTypeContradiction occurrences="1">
       <code>\is_resource($this-&gt;imapStream)</code>
     </DocblockTypeContradiction>
-<<<<<<< HEAD
-    <InvalidArgument occurrences="1">
-      <code>$partStructure-&gt;id</code>
-    </InvalidArgument>
-=======
-    <InvalidScalarArgument occurrences="1">
-      <code>$option &amp;&amp; FT_PREFETCHTEXT</code>
-    </InvalidScalarArgument>
->>>>>>> 12b0e916
     <PossiblyUnusedMethod occurrences="35">
       <code>setOAuthToken</code>
       <code>getOAuthToken</code>
