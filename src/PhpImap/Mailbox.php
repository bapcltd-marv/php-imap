<?php namespace PhpImap;

use stdClass;

/**
 * @see https://github.com/barbushin/php-imap
 * @author Barbushin Sergey http://linkedin.com/in/barbushin
 */
class Mailbox {

	protected $imapPath;
	protected $imapLogin;
	protected $imapPassword;
	protected $connectionRetry = 0;
	protected $connectionRetryDelay = 100;
	protected $imapOptions = 0;
	protected $imapRetriesNum = 0;
	protected $imapParams = [];
	protected $serverEncoding = 'UTF-8';
	protected $attachmentsDir = null;
	protected $expungeOnDisconnect = true;
	protected $timeouts = [];
<<<<<<< HEAD
	protected $attachmentsIgnore = false;
=======
	protected $pathDelimiter = '.';
>>>>>>> 74933b00
	private $imapStream;

	/**
	 * @param string $imapPath
	 * @param string $login
	 * @param string $password
	 * @param string $attachmentsDir
	 * @param string $serverEncoding
	 * @throws Exception
	 */
	public function __construct($imapPath, $login, $password, $attachmentsDir = null, $serverEncoding = 'UTF-8') {
		$this->imapPath = trim($imapPath);
		$this->imapLogin = trim($login);
		$this->imapPassword = $password;
		$this->setServerEncoding($serverEncoding);
		if($attachmentsDir) {
			if(!is_dir($attachmentsDir)) {
				throw new Exception('Directory "' . $attachmentsDir . '" not found');
			}
			$this->attachmentsDir = rtrim(realpath($attachmentsDir), '\\/');
		}
	}

	/**
	 * @param string $delimiter Path delimiter
	 * Supported values are: '.', '/'
	 */
	public function setPathDelimiter($delimiter) {
		$this->pathDelimiter = $delimiter;
	}

	public function getPathDelimiter() {
		return $this->pathDelimiter;
	}

	public function validatePathDelimiter() {
		$supported_delimiters = array('.', '/');

		if(in_array($this->getPathDelimiter(), $supported_delimiters)) {
			return true;
		}

		return false;
	}


	public function getServerEncoding() {
		return $this->serverEncoding;
	}

	public function setServerEncoding($serverEncoding) {
		$serverEncoding = strtoupper(trim($serverEncoding));

		if(in_array($serverEncoding, mb_list_encodings())) {
			$this->serverEncoding = $serverEncoding;
		}
	}

	/**
	 * Set $this->attachmentsIgnore param. Allow to ignore attachments when they are not required and boost performance
	 * @param bool $attachmentsIgnore
	 */
	public function setAttachmentsIgnore($attachmentsIgnore) {
		$this->attachmentsIgnore = $attachmentsIgnore;
	}
	/**
	 * @param int $timeout Timeout in seconds
	 * @param array $types One of the following: IMAP_OPENTIMEOUT, IMAP_READTIMEOUT, IMAP_WRITETIMEOUT, IMAP_CLOSETIMEOUT
	 */
	public function setTimeouts($timeout, $types = [IMAP_OPENTIMEOUT, IMAP_READTIMEOUT, IMAP_WRITETIMEOUT, IMAP_CLOSETIMEOUT]) {
		$this->timeouts = array_fill_keys($types, $timeout);
	}

	/**
	 * @return string
	 */
	public function getLogin() {
		return $this->imapLogin;
	}

	/**
	 * Set custom connection arguments of imap_open method. See http://php.net/imap_open
	 * @param int $options
	 * @param int $retriesNum
	 * @param array $params
	 */
	public function setConnectionArgs($options = 0, $retriesNum = 0, array $params = null) {
		$this->imapOptions = $options;
		$this->imapRetriesNum = $retriesNum;
		$this->imapParams = $params;
	}

	/**
	 * Set custom folder for attachments in case you want to have tree of folders for each email
	 * i.e. a/1 b/1 c/1 where a,b,c - senders, i.e. john@smith.com
	 * @param string $dir folder where to save attachments
	 *
	 * @return void
	 */
	public function setAttachmentsDir($dir) {
		$this->attachmentsDir = $dir;
	}

	public function setConnectionRetry($maxAttempts) {
		$this->connectionRetry = $maxAttempts;
	}

	public function setConnectionRetryDelay($milliseconds) {
		$this->connectionRetryDelay = $milliseconds;
	}

	/**
	 * Get IMAP mailbox connection stream
	 * @param bool $forceConnection Initialize connection if it's not initialized
	 * @return null|resource
	 */
	public function getImapStream($forceConnection = true) {
		if($forceConnection) {
			if($this->imapStream && (!is_resource($this->imapStream) || !imap_ping($this->imapStream))) {
				$this->disconnect();
				$this->imapStream = null;
			}
			if(!$this->imapStream) {
				$this->imapStream = $this->initImapStreamWithRetry();
			}
		}
		return $this->imapStream;
	}

	/**
	 * Returns the provided string in UTF7-IMAP encoded format
	 *
	 * @param string $any_encoded_string
	 * @return string $utf7_encoded_string
	 */
	public function encodeStringToUtf7Imap($str) {
		if(is_string($str)) {
			return mb_convert_encoding($str, 'UTF7-IMAP', mb_detect_encoding($str, 'UTF-8, ISO-8859-1, ISO-8859-15', true));
		}

		// Return $str as it is, when it is no string
		return $str;
	}

	/**
	 * Returns the provided string in UTF-8 encoded format
	 *
	 * @param string $any_encoded_string
	 * @return string $utf7_encoded_string
	 */
	public function decodeStringFromUtf7ImapToUtf8($str) {
		if(is_string($str)) {
			return mb_convert_encoding($str, 'UTF-8', 'UTF7-IMAP');
		}

		// Return $str as it is, when it is no string
		return $str;
	}

	/**
	 * Switch mailbox without opening a new connection
	 *
	 * @param string $imapPath
	 * @throws Exception
	 */
	public function switchMailbox($imapPath) {
		$this->imapPath = $imapPath;
		$this->imap('reopen', $this->imapPath);
	}

	protected function initImapStreamWithRetry() {
		$retry = $this->connectionRetry;

		do {
			try {
				return $this->initImapStream();
			}
			catch(ConnectionException $exception) {
			}
		}
		while(--$retry > 0 && (!$this->connectionRetryDelay || !usleep($this->connectionRetryDelay * 1000)));

		throw $exception;
	}

	protected function initImapStream() {
		foreach($this->timeouts as $type => $timeout) {
			$this->imap('timeout', [$type, $timeout], false);
		}
		return $this->imap('open', [$this->imapPath, $this->imapLogin, $this->imapPassword, $this->imapOptions, $this->imapRetriesNum, $this->imapParams], false, ConnectionException::class);
	}

	public function disconnect() {
		$imapStream = $this->getImapStream(false);
		if($imapStream && is_resource($imapStream)) {
			$this->imap('close', [$imapStream, $this->expungeOnDisconnect ? CL_EXPUNGE : 0], false, null);
		}
	}

	/**
	 * Sets 'expunge on disconnect' parameter
	 * @param bool $isEnabled
	 */
	public function setExpungeOnDisconnect($isEnabled) {
		$this->expungeOnDisconnect = $isEnabled;
	}

	/**
	 * Get information about the current mailbox.
	 *
	 * Returns the information in an object with following properties:
	 *  Date - current system time formatted according to RFC2822
	 *  Driver - protocol used to access this mailbox: POP3, IMAP, NNTP
	 *  Mailbox - the mailbox name
	 *  Nmsgs - number of mails in the mailbox
	 *  Recent - number of recent mails in the mailbox
	 *
	 * @return stdClass
	 */
	public function checkMailbox() {
		return $this->imap('check');
	}

	/**
	 * Creates a new mailbox
	 * @param $name
	 */
	public function createMailbox($name) {
		$this->imap('createmailbox', $this->imapPath . $this->getPathDelimiter() . $name);
	}

	/**
	 * Delete mailbox
	 * @param $name
	 */
	public function deleteMailbox($name) {
		$this->imap('deletemailbox', $this->imapPath . $this->getPathDelimiter() . $name);
	}

	/**
	 * Rename mailbox
	 * @param $oldName
	 * @param $newName
	 */
	public function renameMailbox($oldName, $newName) {
		$this->imap('renamemailbox', [$this->imapPath . $this->getPathDelimiter() . $oldName, $this->imapPath . $this->getPathDelimiter() . $newName]);
	}

	/**
	 * Gets status information about the given mailbox.
	 *
	 * This function returns an object containing status information.
	 * The object has the following properties: messages, recent, unseen, uidnext, and uidvalidity.
	 *
	 * @return stdClass
	 */
	public function statusMailbox() {
		return $this->imap('status', [$this->imapPath, SA_ALL]);
	}

	/**
	 * Gets listing the folders
	 *
	 * This function returns an object containing listing the folders.
	 * The object has the following properties: messages, recent, unseen, uidnext, and uidvalidity.
	 *
	 * @param string $pattern
	 * @return array listing the folders
	 */
	public function getListingFolders($pattern = '*') {
		$folders = $this->imap('list', [$this->imapPath, $pattern]) ?: [];
		foreach($folders as &$folder) {
			$folder = $this->decodeStringFromUtf7ImapToUtf8($folder);
		}
		return $folders;
	}

	/**
	 * This function uses imap_search() to perform a search on the mailbox currently opened in the given IMAP stream.
	 * For example, to match all unanswered mails sent by Mom, you'd use: "UNANSWERED FROM mom".
	 *
	 * @param string $criteria See http://php.net/imap_search for a complete list of available criteria
	 * @return array mailsIds (or empty array)
	 */
	public function searchMailbox($criteria = 'ALL') {
		return $this->imap('search', [$criteria, SE_UID, $this->serverEncoding]) ?: [];
	}

	/**
	 * Save mail body.
	 * @param $mailId
	 * @param string $filename
	 */
	public function saveMail($mailId, $filename = 'email.eml') {
		$this->imap('savebody', [$filename, $mailId, "", FT_UID]);
	}

	/**
	 * Marks mails listed in mailId for deletion.
	 * @param $mailId
	 */
	public function deleteMail($mailId) {
		$this->imap('delete', [$mailId . ':' . $mailId, FT_UID]);
	}

	/**
	 * Moves mails listed in mailId into new mailbox
	 * @param $mailId
	 * @param $mailBox
	 */
	public function moveMail($mailId, $mailBox) {
		$this->imap('mail_move', [$mailId, $mailBox, CP_UID]) && $this->expungeDeletedMails();
	}

	/**
	 * Copys mails listed in mailId into new mailbox
	 * @param $mailId
	 * @param $mailBox
	 */
	public function copyMail($mailId, $mailBox) {
		$this->imap('mail_copy', [$mailId, $mailBox, CP_UID]) && $this->expungeDeletedMails();
	}

	/**
	 * Deletes all the mails marked for deletion by imap_delete(), imap_mail_move(), or imap_setflag_full().
	 */
	public function expungeDeletedMails() {
		$this->imap('expunge');
	}

	/**
	 * Add the flag \Seen to a mail.
	 * @param $mailId
	 */
	public function markMailAsRead($mailId) {
		$this->setFlag([$mailId], '\\Seen');
	}

	/**
	 * Remove the flag \Seen from a mail.
	 * @param $mailId
	 */
	public function markMailAsUnread($mailId) {
		$this->clearFlag([$mailId], '\\Seen');
	}

	/**
	 * Add the flag \Flagged to a mail.
	 * @param $mailId
	 */
	public function markMailAsImportant($mailId) {
		$this->setFlag([$mailId], '\\Flagged');
	}

	/**
	 * Add the flag \Seen to a mails.
	 * @param array $mailId
	 */
	public function markMailsAsRead(array $mailId) {
		$this->setFlag($mailId, '\\Seen');
	}

	/**
	 * Remove the flag \Seen from some mails.
	 * @param array $mailId
	 */
	public function markMailsAsUnread(array $mailId) {
		$this->clearFlag($mailId, '\\Seen');
	}

	/**
	 * Add the flag \Flagged to some mails.
	 * @param array $mailId
	 */
	public function markMailsAsImportant(array $mailId) {
		$this->setFlag($mailId, '\\Flagged');
	}

	/**
	 * Causes a store to add the specified flag to the flags set for the mails in the specified sequence.
	 *
	 * @param array $mailsIds
	 * @param string $flag which you can set are \Seen, \Answered, \Flagged, \Deleted, and \Draft as defined by RFC2060.
	 */
	public function setFlag(array $mailsIds, $flag) {
		$this->imap('setflag_full', [implode(',', $mailsIds), $flag, ST_UID]);
	}

	/**
	 * Cause a store to delete the specified flag to the flags set for the mails in the specified sequence.
	 *
	 * @param array $mailsIds
	 * @param string $flag which you can set are \Seen, \Answered, \Flagged, \Deleted, and \Draft as defined by RFC2060.
	 */
	public function clearFlag(array $mailsIds, $flag) {
		$this->imap('clearflag_full', [implode(',', $mailsIds), $flag, ST_UID]);
	}

	/**
	 * Fetch mail headers for listed mails ids
	 *
	 * Returns an array of objects describing one mail header each. The object will only define a property if it exists. The possible properties are:
	 *  subject - the mails subject
	 *  from - who sent it
	 *  to - recipient
	 *  date - when was it sent
	 *  message_id - Mail-ID
	 *  references - is a reference to this mail id
	 *  in_reply_to - is a reply to this mail id
	 *  size - size in bytes
	 *  uid - UID the mail has in the mailbox
	 *  msgno - mail sequence number in the mailbox
	 *  recent - this mail is flagged as recent
	 *  flagged - this mail is flagged
	 *  answered - this mail is flagged as answered
	 *  deleted - this mail is flagged for deletion
	 *  seen - this mail is flagged as already read
	 *  draft - this mail is flagged as being a draft
	 *
	 * @param array $mailsIds
	 * @return array
	 */
	public function getMailsInfo(array $mailsIds) {
		$mails = $this->imap('fetch_overview', [implode(',', $mailsIds), FT_UID]);
		if(is_array($mails) && count($mails)) {
			foreach($mails as &$mail) {
				if(isset($mail->subject)) {
					$mail->subject = $this->decodeMimeStr($mail->subject, $this->serverEncoding);
				}
				if(isset($mail->from)) {
					$mail->from = $this->decodeMimeStr($mail->from, $this->serverEncoding);
				}
				if(isset($mail->to)) {
					$mail->to = $this->decodeMimeStr($mail->to, $this->serverEncoding);
				}
			}
		}
		return $mails;
	}

	/**
	 * Get headers for all messages in the defined mailbox,
	 * returns an array of string formatted with header info,
	 * one element per mail message.
	 *
	 * @return array
	 */
	public function getMailboxHeaders() {
		return $this->imap('headers');
	}

	/**
	 * Get information about the current mailbox.
	 *
	 * Returns an object with following properties:
	 *  Date - last change (current datetime)
	 *  Driver - driver
	 *  Mailbox - name of the mailbox
	 *  Nmsgs - number of messages
	 *  Recent - number of recent messages
	 *  Unread - number of unread messages
	 *  Deleted - number of deleted messages
	 *  Size - mailbox size
	 *
	 * @return object Object with info
	 */

	public function getMailboxInfo() {
		return $this->imap('mailboxmsginfo');
	}

	/**
	 * Gets mails ids sorted by some criteria
	 *
	 * Criteria can be one (and only one) of the following constants:
	 *  SORTDATE - mail Date
	 *  SORTARRIVAL - arrival date (default)
	 *  SORTFROM - mailbox in first From address
	 *  SORTSUBJECT - mail subject
	 *  SORTTO - mailbox in first To address
	 *  SORTCC - mailbox in first cc address
	 *  SORTSIZE - size of mail in octets
	 *
	 * @param int $criteria
	 * @param bool $reverse
	 * @param string $searchCriteria See http://php.net/imap_search for a complete list of available criteria
	 * @return array Mails ids
	 */
	public function sortMails($criteria = SORTARRIVAL, $reverse = true, $searchCriteria = 'ALL') {
		return $this->imap('sort', [$criteria, $reverse, SE_UID, $searchCriteria]);
	}

	/**
	 * Get mails count in mail box
	 * @return int
	 */
	public function countMails() {
		return $this->imap('num_msg');
	}

	/**
	 * Retrieve the quota settings per user
	 * @return array
	 */
	protected function getQuota() {
		return $this->imap('get_quotaroot', 'INBOX');
	}

	/**
	 * Return quota limit in KB
	 * @return int
	 */
	public function getQuotaLimit() {
		$quota = $this->getQuota();
		return isset($quota['STORAGE']['limit']) ? $quota['STORAGE']['limit'] : 0;
	}

	/**
	 * Return quota usage in KB
	 * @return int FALSE in the case of call failure
	 */
	public function getQuotaUsage() {
		$quota = $this->getQuota();
		return isset($quota['STORAGE']['usage']) ? $quota['STORAGE']['usage'] : 0;
	}

	/**
	 * Get raw mail data
	 *
	 * @param $msgId
	 * @param bool $markAsSeen
	 * @return mixed
	 */
	public function getRawMail($msgId, $markAsSeen = true) {
		$options = FT_UID;
		if(!$markAsSeen) {
			$options |= FT_PEEK;
		}

		return $this->imap('fetchbody', [$msgId, '', $options]);
	}

	/**
	 * Get mail header
	 *
	 * @param $mailId
	 * @return IncomingMailHeader
	 */
	public function getMailHeader($mailId) {
		$headersRaw = $this->imap('fetchheader', [$mailId, FT_UID]);
		$head = imap_rfc822_parse_headers($headersRaw);

		$header = new IncomingMailHeader();
		$header->headersRaw = $headersRaw;
		$header->headers = $head;
		$header->priority = (preg_match("/Priority\:(.*)/i", $headersRaw, $matches)) ? trim($matches[1]) : "";
		$header->importance = (preg_match("/Importance\:(.*)/i", $headersRaw, $matches)) ? trim($matches[1]) : "";
		$header->sensitivity = (preg_match("/Sensitivity\:(.*)/i", $headersRaw, $matches)) ? trim($matches[1]) : "";
    $header->autoSubmitted = (preg_match("/Auto-Submitted\:(.*)/i", $headersRaw, $matches)) ? trim($matches[1]) : "";
		$header->precedence = (preg_match("/Precedence\:(.*)/i", $headersRaw, $matches)) ? trim($matches[1]) : "";
		$header->id = $mailId;
		$header->date = date('Y-m-d H:i:s', isset($head->date) ? strtotime(preg_replace('/\(.*?\)/', '', $head->date)) : time());
		$header->subject = isset($head->subject) ? $this->decodeMimeStr($head->subject, $this->serverEncoding) : null;
		if(isset($head->from)) {
			$header->fromName = isset($head->from[0]->personal) ? $this->decodeMimeStr($head->from[0]->personal, $this->serverEncoding) : null;
			$header->fromAddress = strtolower($head->from[0]->mailbox . '@' . $head->from[0]->host);
		}
		elseif(preg_match("/smtp.mailfrom=[-0-9a-zA-Z.+_]+@[-0-9a-zA-Z.+_]+.[a-zA-Z]{2,4}/", $headersRaw, $matches)) {
			$header->fromAddress = substr($matches[0], 14);
		}
		if(isset($head->to)) {
			$toStrings = [];
			foreach($head->to as $to) {
				if(!empty($to->mailbox) && !empty($to->host)) {
					$toEmail = strtolower($to->mailbox . '@' . $to->host);
					$toName = isset($to->personal) ? $this->decodeMimeStr($to->personal, $this->serverEncoding) : null;
					$toStrings[] = $toName ? "$toName <$toEmail>" : $toEmail;
					$header->to[$toEmail] = $toName;
				}
			}
			$header->toString = implode(', ', $toStrings);
		}

		if(isset($head->cc)) {
			foreach($head->cc as $cc) {
				if(!empty($cc->mailbox) && !empty($cc->host)) {
					$header->cc[strtolower($cc->mailbox . '@' . $cc->host)] = isset($cc->personal) ? $this->decodeMimeStr($cc->personal, $this->serverEncoding) : null;
				}
			}
		}

		if(isset($head->bcc)) {
			foreach($head->bcc as $bcc) {
				if(!empty($bcc->mailbox) && !empty($bcc->host)) {
					$header->bcc[strtolower($bcc->mailbox . '@' . $bcc->host)] = isset($bcc->personal) ? $this->decodeMimeStr($bcc->personal, $this->serverEncoding) : null;
				}
			}
		}

		if(isset($head->reply_to)) {
			foreach($head->reply_to as $replyTo) {
				$header->replyTo[strtolower($replyTo->mailbox . '@' . $replyTo->host)] = isset($replyTo->personal) ? $this->decodeMimeStr($replyTo->personal, $this->serverEncoding) : null;
			}
		}

		if(isset($head->message_id)) {
			$header->messageId = $head->message_id;
		}

		return $header;
	}

	/**
	 * Get mail data
	 *
	 * @param $mailId
	 * @param bool $markAsSeen
	 * @return IncomingMail
	 */
	public function getMail($mailId, $markAsSeen = true) {
		$mail = new IncomingMail();
		$mail->setHeader($this->getMailHeader($mailId));

		$mailStructure = $this->imap('fetchstructure', [$mailId, FT_UID]);

		if(empty($mailStructure->parts)) {
			$this->initMailPart($mail, $mailStructure, 0, $markAsSeen);
		}
		else {
			foreach($mailStructure->parts as $partNum => $partStructure) {
				$this->initMailPart($mail, $partStructure, $partNum + 1, $markAsSeen);
			}
		}

		return $mail;
	}

	protected function initMailPart(IncomingMail $mail, $partStructure, $partNum, $markAsSeen = true) {
		
		if ($this->attachmentsIgnore && 
		($partStructure->type !== TYPEMULTIPART && 
		($partStructure->type !== TYPETEXT || !in_array(strtolower($partStructure->subtype), ['plain','html']))))
		{ // skip all but plain and html when attachments are not required
			return false;
		}
		
		$options = FT_UID;
		if(!$markAsSeen) {
			$options |= FT_PEEK;
		}

		if($partNum) { // don't use ternary operator to optimize memory usage / parsing speed (see http://fabien.potencier.org/the-php-ternary-operator-fast-or-not.html)
			$data = $this->imap('fetchbody', [$mail->id, $partNum, $options]);
		}
		else {
			$data = $this->imap('body', [$mail->id, $options]);
		}

		if($partStructure->encoding == 1) {
			$data = imap_utf8($data);
		}
		elseif($partStructure->encoding == 2) {
			$data = imap_binary($data);
		}
		elseif($partStructure->encoding == 3) {
			$data = preg_replace('~[^a-zA-Z0-9+=/]+~s', '', $data); // https://github.com/barbushin/php-imap/issues/88
			$data = imap_base64($data);
		}
		elseif($partStructure->encoding == 4) {
			$data = quoted_printable_decode($data);
		}

		$params = [];
		if(!empty($partStructure->parameters)) {
			foreach($partStructure->parameters as $param) {
				$params[strtolower($param->attribute)] = $this->decodeMimeStr($param->value);
			}
		}
		if(!empty($partStructure->dparameters)) {
			foreach($partStructure->dparameters as $param) {
				$paramName = strtolower(preg_match('~^(.*?)\*~', $param->attribute, $matches) ? $matches[1] : $param->attribute);
				if(isset($params[$paramName])) {
					$params[$paramName] .= $param->value;
				}
				else {
					$params[$paramName] = $param->value;
				}
			}
		}

		$isAttachment = $partStructure->ifid || isset($params['filename']) || isset($params['name']);

		// ignore contentId on body when mail isn't multipart (https://github.com/barbushin/php-imap/issues/71)
		if(!$partNum && TYPETEXT === $partStructure->type) {
			$isAttachment = false;
		}

		if($isAttachment) {
			$attachmentId = mt_rand() . mt_rand();

			if(empty($params['filename']) && empty($params['name'])) {
				$fileName = $attachmentId . '.' . strtolower($partStructure->subtype);
			}
			else {
				$fileName = !empty($params['filename']) ? $params['filename'] : $params['name'];
				$fileName = $this->decodeMimeStr($fileName, $this->serverEncoding);
				$fileName = $this->decodeRFC2231($fileName, $this->serverEncoding);
			}

			$attachment = new IncomingMailAttachment();
			$attachment->id = $attachmentId;
			$attachment->contentId = $partStructure->ifid ? trim($partStructure->id, " <>") : null;
			$attachment->name = $fileName;
			$attachment->disposition = (isset($partStructure->disposition) ? $partStructure->disposition : null);
			if($this->attachmentsDir) {
				$replace = [
					'/\s/' => '_',
					'/[^0-9a-zа-яіїє_\.]/iu' => '',
					'/_+/' => '_',
					'/(^_)|(_$)/' => '',
				];
				$fileSysName = preg_replace('~[\\\\/]~', '', $mail->id . '_' . $attachmentId . '_' . preg_replace(array_keys($replace), $replace, $fileName));
				$attachment->filePath = $this->attachmentsDir . DIRECTORY_SEPARATOR . $fileSysName;

				if(strlen($attachment->filePath) > 255) {
					$ext = pathinfo($attachment->filePath, PATHINFO_EXTENSION);
					$attachment->filePath = substr($attachment->filePath, 0, 255 - 1 - strlen($ext)) . "." . $ext;
				}

				file_put_contents($attachment->filePath, $data);
			}
			$mail->addAttachment($attachment);
		}
		else {
			if(!empty($params['charset'])) {
				$data = $this->convertStringEncoding($data, $params['charset'], $this->serverEncoding);
			}
			if($partStructure->type == 0 && $data) {
				if(strtolower($partStructure->subtype) == 'plain') {
					$mail->textPlain .= $data;
				}
				else {
					$mail->textHtml .= $data;
				}
			}
			elseif($partStructure->type == 2 && $data) {
				$mail->textPlain .= trim($data);
			}
		}
		if(!empty($partStructure->parts)) {
			foreach($partStructure->parts as $subPartNum => $subPartStructure) {
				if($partStructure->type == 2 && $partStructure->subtype == 'RFC822' && (!isset($partStructure->disposition) || $partStructure->disposition !== "attachment")) {
					$this->initMailPart($mail, $subPartStructure, $partNum, $markAsSeen);
				}
				else {
					$this->initMailPart($mail, $subPartStructure, $partNum . '.' . ($subPartNum + 1), $markAsSeen);
				}
			}
		}
	}

	protected function decodeMimeStr($string, $toCharset = 'utf-8') {
		$newString = '';
		foreach(imap_mime_header_decode($string) as $element) {
			if(isset($element->text)) {
				$fromCharset = !isset($element->charset) || $element->charset == 'default' ? 'iso-8859-1' : $element->charset;
				$newString .= $this->convertStringEncoding($element->text, $fromCharset, $toCharset);
			}
		}
		return $newString;
	}

	function isUrlEncoded($string) {
		$hasInvalidChars = preg_match('#[^%a-zA-Z0-9\-_\.\+]#', $string);
		$hasEscapedChars = preg_match('#%[a-zA-Z0-9]{2}#', $string);
		return !$hasInvalidChars && $hasEscapedChars;
	}

	protected function decodeRFC2231($string, $charset = 'utf-8') {
		if(preg_match("/^(.*?)'.*?'(.*?)$/", $string, $matches)) {
			$encoding = $matches[1];
			$data = $matches[2];
			if($this->isUrlEncoded($data)) {
				$string = $this->convertStringEncoding(urldecode($data), $encoding, $charset);
			}
		}
		return $string;
	}

	/**
	 * Converts a string from one encoding to another.
	 * @param string $string
	 * @param string $fromEncoding
	 * @param string $toEncoding
	 * @return string Converted string if conversion was successful, or the original string if not
	 * @throws Exception
	 */
	protected function convertStringEncoding($string, $fromEncoding, $toEncoding) {
		if(!$string || $fromEncoding == $toEncoding) {
			return $string;
		}
		$convertedString = function_exists('iconv') ? @iconv($fromEncoding, $toEncoding . '//IGNORE', $string) : null;
		if(!$convertedString && extension_loaded('mbstring')) {
			$convertedString = @mb_convert_encoding($string, $toEncoding, $fromEncoding);
		}
		if(!$convertedString) {
			throw new Exception('Mime string encoding conversion failed');
		}
		return $convertedString;
	}

	public function __destruct() {
		$this->disconnect();
	}

	/**
	 * Gets imappath
	 * @return string
	 */
	public function getImapPath() {
		return $this->imapPath;
	}

	/**
	 * Get message in MBOX format
	 * @param $mailId
	 * @return string
	 */
	public function getMailMboxFormat($mailId) {
		return imap_fetchheader($this->getImapStream(), $mailId, FT_UID && FT_PREFETCHTEXT) . imap_body($this->getImapStream(), $mailId, FT_UID);
	}

	/**
	 * Get folders list
	 * @param string $search
	 * @return array
	 */
	public function getMailboxes($search = "*") {
		$arr = [];
		if($t = imap_getmailboxes($this->getImapStream(), $this->imapPath, $search)) {
			foreach($t as $item) {
				$arr[] = [
					"fullpath" => $item->name,
					"attributes" => $item->attributes,
					"delimiter" => $item->delimiter,
					"shortpath" => substr($item->name, strpos($item->name, '}') + 1),
				];
			}
		}
		return $arr;
	}
	/**
	 * Get folders list
	 * @param string $search
	 * @return array
	 */
	public function getSubscribedMailboxes($search = "*") {
		$arr = [];
		if($t = imap_getsubscribed($this->getImapStream(), $this->imapPath, $search)) {
			foreach($t as $item) {
				$arr[] = [
					"fullpath" => $item->name,
					"attributes" => $item->attributes,
					"delimiter" => $item->delimiter,
					"shortpath" => substr($item->name, strpos($item->name, '}') + 1),
				];
			}
		}
		return $arr;
	}

	/**
	 * @param $mailbox
	 * @throws Exception
	 */
	public function subscribeMailbox($mailbox) {
		$this->imap('subscribe', $this->imapPath . $this->getPathDelimiter() . $mailbox);
	}

	/**
	 * @param $mailbox
	 * @throws Exception
	 */
	public function unsubscribeMailbox($mailbox) {
		$this->imap('unsubscribe', $this->imapPath . $this->getPathDelimiter() . $mailbox);
	}

	/**
	 * Call IMAP extension function call wrapped with utf7 args conversion & errors handling
	 *
	 * @param $methodShortName
	 * @param array|string $args
	 * @param bool $prependConnectionAsFirstArg
	 * @param string|null $throwExceptionClass
	 * @return mixed
	 * @throws Exception
	 */
	public function imap($methodShortName, $args = [], $prependConnectionAsFirstArg = true, $throwExceptionClass = Exception::class) {
		if(!is_array($args)) {
			$args = [$args];
		}
		 // https://github.com/barbushin/php-imap/issues/242
		if(in_array($methodShortName, ['open'])) {
			// Mailbox names that contain international characters besides those in the printable ASCII space have to be encoded with imap_utf7_encode().
			// https://www.php.net/manual/en/function.imap-open.php
			if(is_string($args[0])) {
				if(preg_match("/^\{.*\}(.*)$/", $args[0], $matches)) {
					$mailbox_name = $matches[1];

					if(!mb_detect_encoding($mailbox_name, 'ASCII', true)) {
						$args[0] = $this->encodeStringToUtf7Imap($mailbox_name);
					}
				}
			}
		} else {
			foreach($args as &$arg) {
				if(is_string($arg)) {
					$arg = $this->encodeStringToUtf7Imap($arg);
				}
			}
		}
		if($prependConnectionAsFirstArg) {
			array_unshift($args, $this->getImapStream());
		}

		imap_errors(); // flush errors
		$result = @call_user_func_array("imap_$methodShortName", $args);

		if(!$result) {
			$errors = imap_errors();
			if($errors) {
				if($throwExceptionClass) {
					throw new $throwExceptionClass("IMAP method imap_$methodShortName() failed with error: " . implode('. ', $errors));
				}
				else {
					return false;
				}
			}
		}

		return $result;
	}
}

class Exception extends \Exception {

}

class ConnectionException extends Exception {

}<|MERGE_RESOLUTION|>--- conflicted
+++ resolved
@@ -20,11 +20,8 @@
 	protected $attachmentsDir = null;
 	protected $expungeOnDisconnect = true;
 	protected $timeouts = [];
-<<<<<<< HEAD
 	protected $attachmentsIgnore = false;
-=======
 	protected $pathDelimiter = '.';
->>>>>>> 74933b00
 	private $imapStream;
 
 	/**
