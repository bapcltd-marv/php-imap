<?php

declare(strict_types=1);

namespace PhpImap;

use function call_user_func_array;
use function count;
use DateTime;
use const DIRECTORY_SEPARATOR;
use Exception;
use function function_exists;
use function gettype;
use function iconv;
use function in_array;
use InvalidArgumentException;
use function is_array;
use function is_object;
use function is_resource;
use function is_string;
use function mb_list_encodings;
use ParagonIE\HiddenString\HiddenString;
use PhpImap\Exceptions\ConnectionException;
use PhpImap\Exceptions\InvalidParameterException;
use stdClass;
use UnexpectedValueException;

/**
 * @see https://github.com/barbushin/php-imap
 *
 * @author Barbushin Sergey http://linkedin.com/in/barbushin
 *
 * @psalm-type PARTSTRUCTURE_PARAM = object{attribute:string, value?:string}
 *
 * @psalm-type PARTSTRUCTURE = object{
 *  id?:string,
 *  encoding:int|mixed,
 *  partStructure:object[],
 *  parameters:PARTSTRUCTURE_PARAM[],
 *  dparameters:object{attribute:string, value:string}[],
 *  parts:array<int, object{disposition?:string}>,
 *  type:int,
 *  subtype:string
 * }
 * @psalm-type HOSTNAMEANDADDRESS_ENTRY = object{host?:string, personal?:string, mailbox:string}
 * @psalm-type HOSTNAMEANDADDRESS = array{0:HOSTNAMEANDADDRESS_ENTRY, 1?:HOSTNAMEANDADDRESS_ENTRY}
 */
class Mailbox
{
<<<<<<< HEAD
	/**
	 * Allow to ignore attachments when they are not required and boost performance.
	 */
	public bool $attachmentsIgnore = false;
	protected string $imapPath;

	protected string $imapLogin;

	protected HiddenString $imapPassword;

	protected ?string $imapOAuthAccessToken = null;

	protected int $imapSearchOption = SE_UID;

	protected int $connectionRetry = 0;

	protected int $connectionRetryDelay = 100;

	protected int $imapOptions = 0;

	protected int $imapRetriesNum = 0;

	protected array $imapParams = [];

	protected string $serverEncoding = 'UTF-8';

	protected ?string $attachmentsDir = null;

	protected bool $expungeOnDisconnect = true;

	/**
	 * @var int[]
	 *
	 * @psalm-var array{1?:int, 2?:int, 3?:int, 4?:int}
	 */
	protected array $timeouts = [];

	protected string $pathDelimiter = '.';

	/** @var resource|null */
	private $imapStream;

	/**
	 * @throws InvalidParameterException
	 */
	public function __construct(string $imapPath, string $login, HiddenString $password, string $attachmentsDir = null, string $serverEncoding = 'UTF-8')
	{
		$this->imapPath = trim($imapPath);
		$this->imapLogin = trim($login);
		$this->imapPassword = $password;
		$this->setServerEncoding($serverEncoding);
		if (null !== $attachmentsDir) {
			$this->setAttachmentsDir($attachmentsDir);
		}
	}

	/**
	 * Disconnects from the IMAP server / mailbox.
	 */
	public function __destruct()
	{
		$this->disconnect();
	}

	/**
	 * Sets / Changes the OAuth Token for the authentication.
	 *
	 * @param string $access_token OAuth token from your application (eg. Google Mail)
	 *
	 * @throws InvalidArgumentException If no access token is provided
	 * @throws Exception If OAuth authentication was unsuccessful
	 */
	public function setOAuthToken(string $access_token) : void
	{
		if (empty(trim($access_token))) {
			throw new InvalidParameterException('setOAuthToken() requires an access token as parameter!');
		}

		$this->imapOAuthAccessToken = trim($access_token);

		try {
			$this->_oauthAuthentication();
		} catch (Exception $ex) {
			throw new Exception('Invalid OAuth token provided. Error: ' . $ex->getMessage());
		}
	}

	/**
	 * Gets the OAuth Token for the authentication.
	 *
	 * @return string|null $access_token OAuth Access Token
	 */
	public function getOAuthToken() : ?string
	{
		return $this->imapOAuthAccessToken;
	}

	/**
	 * Sets / Changes the path delimiter character (Supported values: '.', '/').
	 *
	 * @param string $delimiter Path delimiter
	 *
	 * @throws InvalidParameterException
	 */
	public function setPathDelimiter(string $delimiter) : void
	{
		if ( ! $this->validatePathDelimiter($delimiter)) {
			throw new InvalidParameterException('setPathDelimiter() can only set the delimiter to these characters: ".", "/"');
		}

		$this->pathDelimiter = $delimiter;
	}

	/**
	 * Returns the current set path delimiter character.
	 *
	 * @return string Path delimiter
	 */
	public function getPathDelimiter() : string
	{
		return $this->pathDelimiter;
	}

	/**
	 * Validates the given path delimiter character.
	 *
	 * @param string $delimiter Path delimiter
	 *
	 * @return bool true (supported) or false (unsupported)
	 */
	public function validatePathDelimiter(string $delimiter) : bool
	{
		$supported_delimiters = ['.', '/'];

		if ( ! in_array($delimiter, $supported_delimiters, true)) {
			return false;
		}

		return true;
	}

	/**
	 * Returns the current set server encoding.
	 *
	 * @return string Server encoding (eg. 'UTF-8')
	 */
	public function getServerEncoding() : string
	{
		return $this->serverEncoding;
	}

	/**
	 * Sets / Changes the server encoding.
	 *
	 * @param string $serverEncoding Server encoding (eg. 'UTF-8')
	 *
	 * @throws InvalidParameterException
	 */
	public function setServerEncoding(string $serverEncoding) : void
	{
		$serverEncoding = mb_strtoupper(trim($serverEncoding));

		$supported_encodings = mb_list_encodings();

		if ( ! in_array($serverEncoding, $supported_encodings, true) && 'US-ASCII' !== $serverEncoding) {
			throw new InvalidParameterException('"' . $serverEncoding . '" is not supported by setServerEncoding(). Your system only supports these encodings: US-ASCII, ' . implode(', ', $supported_encodings));
		}

		$this->serverEncoding = $serverEncoding;
	}

	/**
	 * Returns the current set IMAP search option.
	 *
	 * @return int IMAP search option (eg. 'SE_UID')
	 */
	public function getImapSearchOption() : int
	{
		return $this->imapSearchOption;
	}

	/**
	 * Sets / Changes the IMAP search option.
	 *
	 * @param int $imapSearchOption IMAP search option (eg. 'SE_UID')
	 *
	 * @psalm-param 1|2 $imapSearchOptions
	 *
	 * @throws InvalidParameterException
	 */
	public function setImapSearchOption(int $imapSearchOption) : void
	{
		$supported_options = [SE_FREE, SE_UID];

		if ( ! in_array($imapSearchOption, $supported_options, true)) {
			throw new InvalidParameterException('"' . $imapSearchOption . '" is not supported by setImapSearchOption(). Supported options are SE_FREE and SE_UID.');
		}

		$this->imapSearchOption = $imapSearchOption;
	}

	/**
	 * Sets the timeout of all or one specific type.
	 *
	 * @param int $timeout Timeout in seconds
	 * @param array $types One of the following: IMAP_OPENTIMEOUT, IMAP_READTIMEOUT, IMAP_WRITETIMEOUT, IMAP_CLOSETIMEOUT
	 *
	 * @psalm-param list<1|2|3|4> $types
	 *
	 * @throws InvalidParameterException
	 */
	public function setTimeouts(int $timeout, array $types = [IMAP_OPENTIMEOUT, IMAP_READTIMEOUT, IMAP_WRITETIMEOUT, IMAP_CLOSETIMEOUT]) : void
	{
		$supported_types = [IMAP_OPENTIMEOUT, IMAP_READTIMEOUT, IMAP_WRITETIMEOUT, IMAP_CLOSETIMEOUT];

		$found_types = array_intersect($types, $supported_types);

		if (count($types) !== count($found_types)) {
			throw new InvalidParameterException('You have provided at least one unsupported timeout type. Supported types are: IMAP_OPENTIMEOUT, IMAP_READTIMEOUT, IMAP_WRITETIMEOUT, IMAP_CLOSETIMEOUT');
		}

		/** @var array{1?:int, 2?:int, 3?:int, 4?:int} */
		$this->timeouts = array_fill_keys($types, $timeout);
	}

	/**
	 * Returns the IMAP login (usually an email address).
	 *
	 * @return string IMAP login
	 */
	public function getLogin() : string
	{
		return $this->imapLogin;
	}

	/**
	 * Set custom connection arguments of imap_open method. See http://php.net/imap_open.
	 *
	 * @throws InvalidParameterException
	 */
	public function setConnectionArgs(int $options = 0, int $retriesNum = 0, array $params = null) : void
	{
		if (0 !== $options) {
			$supported_options = [OP_READONLY, OP_ANONYMOUS, OP_HALFOPEN, CL_EXPUNGE, OP_DEBUG, OP_SHORTCACHE, OP_SILENT, OP_PROTOTYPE, OP_SECURE];
			if ( ! in_array($options, $supported_options, true)) {
				throw new InvalidParameterException('Please check your option for setConnectionArgs()! Unsupported option "' . $options . '". Available options: https://www.php.net/manual/de/function.imap-open.php');
			}
			$this->imapOptions = $options;
		}

		if (0 !== $retriesNum) {
			if ($retriesNum < 0) {
				throw new InvalidParameterException('Invalid number of retries provided for setConnectionArgs()! It must be a positive integer. (eg. 1 or 3)');
			}
			$this->imapRetriesNum = $retriesNum;
		}

		if (is_array($params) && count($params) > 0) {
			$supported_params = ['DISABLE_AUTHENTICATOR'];

			foreach (array_keys($params) as $key) {
				if ( ! in_array($key, $supported_params, true)) {
					throw new InvalidParameterException('Invalid array key of params provided for setConnectionArgs()! Only DISABLE_AUTHENTICATOR is currently valid.');
				}
			}

			$this->imapParams = $params;
		}
	}

	/**
	 * Set custom folder for attachments in case you want to have tree of folders for each email
	 * i.e. a/1 b/1 c/1 where a,b,c - senders, i.e. john@smith.com.
	 *
	 * @param string $attachmentsDir Folder where to save attachments
	 *
	 * @throws InvalidParameterException
	 */
	public function setAttachmentsDir(string $attachmentsDir) : void
	{
		if (empty(trim($attachmentsDir))) {
			throw new InvalidParameterException('setAttachmentsDir() expects a string as first parameter!');
		}
		if ( ! is_dir($attachmentsDir)) {
			throw new InvalidParameterException('Directory "' . $attachmentsDir . '" not found');
		}
		$this->attachmentsDir = rtrim(realpath($attachmentsDir), '\\/');
	}

	/**
	 * Get current saving folder for attachments.
	 *
	 * @return string|null Attachments dir
	 */
	public function getAttachmentsDir() : ?string
	{
		return $this->attachmentsDir;
	}

	/**
	 * Sets / Changes the attempts / retries to connect.
	 */
	public function setConnectionRetry(int $maxAttempts) : void
	{
		$this->connectionRetry = $maxAttempts;
	}

	/**
	 * Sets / Changes the delay between each attempt / retry to connect.
	 */
	public function setConnectionRetryDelay(int $milliseconds) : void
	{
		$this->connectionRetryDelay = $milliseconds;
	}

	/**
	 * Get IMAP mailbox connection stream.
	 *
	 * @param bool $forceConnection Initialize connection if it's not initialized
	 *
	 * @return resource
	 */
	public function getImapStream(bool $forceConnection = true)
	{
		if ($forceConnection) {
			$this->pingOrDisconnect();
			if ( ! $this->imapStream) {
				$this->imapStream = $this->initImapStreamWithRetry();
			}
		}

		/** @var resource */
		return $this->imapStream;
	}

	/** @return bool */
	public function hasImapStream() : bool
	{
		return is_resource($this->imapStream) && imap_ping($this->imapStream);
	}

	/**
	 * Returns the provided string in UTF7-IMAP encoded format.
	 *
	 * @return string $str UTF-7 encoded string
	 */
	public function encodeStringToUtf7Imap(string $str) : string
	{
		$out = mb_convert_encoding($str, 'UTF7-IMAP', mb_detect_encoding($str, 'UTF-8, ISO-8859-1, ISO-8859-15', true));

		if ( ! is_string($out)) {
			throw new UnexpectedValueException('mb_convert_encoding($str, \'UTF-8\', {detected}) could not convert $str');
		}

		return $out;
	}

	/**
	 * Returns the provided string in UTF-8 encoded format.
	 *
	 * @return string $str UTF-7 encoded string or same as before, when it's no string
	 */
	public function decodeStringFromUtf7ImapToUtf8(string $str) : string
	{
		$out = mb_convert_encoding($str, 'UTF-8', 'UTF7-IMAP');

		if ( ! is_string($out)) {
			throw new UnexpectedValueException('mb_convert_encoding($str, \'UTF-8\', \'UTF7-IMAP\') could not convert $str');
		}

		return $out;
	}

	/**
	 * Switch mailbox without opening a new connection.
	 *
	 * @throws Exception
	 */
	public function switchMailbox(string $imapPath) : void
	{
		if (mb_strpos($imapPath, '}') > 0) {
			$this->imapPath = $imapPath;
		} else {
			$this->imapPath = $this->getCombinedPath($imapPath, true);
		}

		$this->imap('reopen', $this->imapPath);
	}

	/**
	 * Disconnects from IMAP server / mailbox.
	 */
	public function disconnect() : void
	{
		if ($this->hasImapStream()) {
			$this->imap('close', [$this->getImapStream(false), $this->expungeOnDisconnect ? CL_EXPUNGE : 0], false, null);
		}
	}

	/**
	 * Sets 'expunge on disconnect' parameter.
	 */
	public function setExpungeOnDisconnect(bool $isEnabled) : void
	{
		$this->expungeOnDisconnect = $isEnabled;
	}

	/**
	 * Get information about the current mailbox.
	 *
	 * Returns the information in an object with following properties:
	 *  Date - current system time formatted according to RFC2822
	 *  Driver - protocol used to access this mailbox: POP3, IMAP, NNTP
	 *  Mailbox - the mailbox name
	 *  Nmsgs - number of mails in the mailbox
	 *  Recent - number of recent mails in the mailbox
	 *
	 * @return stdClass
	 *
	 * @see	imap_check
	 */
	public function checkMailbox() : object
	{
		/** @var stdClass */
		return $this->imap('check');
	}

	/**
	 * Creates a new mailbox.
	 *
	 * @param string $name Name of new mailbox (eg. 'PhpImap')
	 *
	 * @see   imap_createmailbox()
	 */
	public function createMailbox(string $name) : void
	{
		$this->imap('createmailbox', $this->getCombinedPath($name));
	}

	/**
	 * Deletes a specific mailbox.
	 *
	 * @param string $name Name of mailbox, which you want to delete (eg. 'PhpImap')
	 *
	 * @see   imap_deletemailbox()
	 */
	public function deleteMailbox(string $name) : bool
	{
		/** @var bool */
		return $this->imap('deletemailbox', $this->getCombinedPath($name));
	}

	/**
	 * Rename an existing mailbox from $oldName to $newName.
	 *
	 * @param string $oldName Current name of mailbox, which you want to rename (eg. 'PhpImap')
	 * @param string $newName New name of mailbox, to which you want to rename it (eg. 'PhpImapTests')
	 */
	public function renameMailbox(string $oldName, string $newName) : void
	{
		$this->imap('renamemailbox', [$this->getCombinedPath($oldName), $this->getCombinedPath($newName)]);
	}

	/**
	 * Gets status information about the given mailbox.
	 *
	 * This function returns an object containing status information.
	 * The object has the following properties: messages, recent, unseen, uidnext, and uidvalidity.
	 *
	 * @return stdClass
	 */
	public function statusMailbox() : object
	{
		/** @var stdClass */
		return $this->imap('status', [$this->imapPath, SA_ALL]);
	}

	/**
	 * Gets listing the folders.
	 *
	 * This function returns an object containing listing the folders.
	 * The object has the following properties: messages, recent, unseen, uidnext, and uidvalidity.
	 *
	 * @return array listing the folders
	 */
	public function getListingFolders(string $pattern = '*') : array
	{
		/** @var string[] */
		$folders = $this->imap('list', [$this->imapPath, $pattern]) ?: [];

		return array_map([$this, 'decodeStringFromUtf7ImapToUtf8'], $folders);
	}

	/**
	 * This function uses imap_search() to perform a search on the mailbox currently opened in the given IMAP stream.
	 * For example, to match all unanswered mails sent by Mom, you'd use: "UNANSWERED FROM mom".
	 *
	 * @param string $criteria See http://php.net/imap_search for a complete list of available criteria
	 * @param bool $disableServerEncoding Disables server encoding while searching for mails (can be useful on Exchange servers)
	 *
	 * @return string[] mailsIds (or empty array)
	 */
	public function searchMailbox(string $criteria = 'ALL', bool $disableServerEncoding = false) : array
	{
		if ($disableServerEncoding) {
			/** @var string[] */
			return $this->imap('search', [$criteria, $this->imapSearchOption]) ?: [];
		}

		/** @var string[] */
		return $this->imap('search', [$criteria, $this->imapSearchOption, $this->getServerEncoding()]) ?: [];
	}

	/**
	 * Save a specific body section to a file.
	 *
	 * @param int $mailId message number
	 *
	 * @see   imap_savebody()
	 */
	public function saveMail(int $mailId, string $filename = 'email.eml') : void
	{
		$this->imap('savebody', [$filename, $mailId, '', (SE_UID === $this->imapSearchOption) ? FT_UID : 0]);
	}

	/**
	 * Marks mails listed in mailId for deletion.
	 *
	 * @param int $mailId message number
	 *
	 * @see   imap_delete()
	 */
	public function deleteMail(int $mailId) : void
	{
		$this->imap('delete', [$mailId . ':' . $mailId, (SE_UID === $this->imapSearchOption) ? FT_UID : 0]);
	}

	/**
	 * Moves mails listed in mailId into new mailbox.
	 *
	 * @param string $mailId a range or message number
	 * @param string $mailBox Mailbox name
	 *
	 * @see imap_mail_move()
	 */
	public function moveMail(string $mailId, string $mailBox) : void
	{
		$this->imap('mail_move', [$mailId, $mailBox, CP_UID]) && $this->expungeDeletedMails();
	}

	/**
	 * Copies mails listed in mailId into new mailbox.
	 *
	 * @param string $mailId a range or message number
	 * @param string $mailBox Mailbox name
	 *
	 * @see   imap_mail_copy()
	 */
	public function copyMail(string $mailId, string $mailBox) : void
	{
		$this->imap('mail_copy', [$mailId, $mailBox, CP_UID]) && $this->expungeDeletedMails();
	}

	/**
	 * Deletes all the mails marked for deletion by imap_delete(), imap_mail_move(), or imap_setflag_full().
	 *
	 * @see imap_expunge()
	 */
	public function expungeDeletedMails() : void
	{
		$this->imap('expunge');
	}

	/**
	 * Add the flag \Seen to a mail.
	 *
	 * @todo query appropriate param type
	 */
	public function markMailAsRead(string $mailId) : void
	{
		$this->setFlag([$mailId], '\\Seen');
	}

	/**
	 * Remove the flag \Seen from a mail.
	 *
	 * @todo query appropriate param type
	 */
	public function markMailAsUnread(string $mailId) : void
	{
		$this->clearFlag([$mailId], '\\Seen');
	}

	/**
	 * Add the flag \Flagged to a mail.
	 *
	 * @todo query appropriate param type
	 */
	public function markMailAsImportant(string $mailId) : void
	{
		$this->setFlag([$mailId], '\\Flagged');
	}

	/**
	 * Add the flag \Seen to a mails.
	 */
	public function markMailsAsRead(array $mailId) : void
	{
		$this->setFlag($mailId, '\\Seen');
	}

	/**
	 * Remove the flag \Seen from some mails.
	 */
	public function markMailsAsUnread(array $mailId) : void
	{
		$this->clearFlag($mailId, '\\Seen');
	}

	/**
	 * Add the flag \Flagged to some mails.
	 */
	public function markMailsAsImportant(array $mailId) : void
	{
		$this->setFlag($mailId, '\\Flagged');
	}

	/**
	 * Causes a store to add the specified flag to the flags set for the mails in the specified sequence.
	 *
	 * @param array $mailsIds Array of mail IDs
	 * @param string $flag Which you can set are \Seen, \Answered, \Flagged, \Deleted, and \Draft as defined by RFC2060
	 */
	public function setFlag(array $mailsIds, string $flag) : void
	{
		$this->imap('setflag_full', [implode(',', $mailsIds), $flag, ST_UID]);
	}

	/**
	 * Causes a store to delete the specified flag to the flags set for the mails in the specified sequence.
	 *
	 * @param array $mailsIds Array of mail IDs
	 * @param string $flag Which you can delete are \Seen, \Answered, \Flagged, \Deleted, and \Draft as defined by RFC2060
	 */
	public function clearFlag(array $mailsIds, string $flag) : void
	{
		$this->imap('clearflag_full', [implode(',', $mailsIds), $flag, ST_UID]);
	}

	/**
	 * Fetch mail headers for listed mails ids.
	 *
	 * Returns an array of objects describing one mail header each. The object will only define a property if it exists. The possible properties are:
	 *  subject - the mails subject
	 *  from - who sent it
	 *  sender - who sent it
	 *  to - recipient
	 *  date - when was it sent
	 *  message_id - Mail-ID
	 *  references - is a reference to this mail id
	 *  in_reply_to - is a reply to this mail id
	 *  size - size in bytes
	 *  uid - UID the mail has in the mailbox
	 *  msgno - mail sequence number in the mailbox
	 *  recent - this mail is flagged as recent
	 *  flagged - this mail is flagged
	 *  answered - this mail is flagged as answered
	 *  deleted - this mail is flagged for deletion
	 *  seen - this mail is flagged as already read
	 *  draft - this mail is flagged as being a draft
	 *
	 * @return array $mailsIds Array of mail IDs
	 *
	 * @psalm-return list<object>
	 *
	 * @todo adjust types & conditionals pending resolution of https://github.com/vimeo/psalm/issues/2619
	 */
	public function getMailsInfo(array $mailsIds) : array
	{
		/** @var list<object>|false */
		$mails = $this->imap('fetch_overview', [implode(',', $mailsIds), (SE_UID === $this->imapSearchOption) ? FT_UID : 0]);
		if (is_array($mails) && count($mails)) {
			foreach ($mails as $index => &$mail) {
				if (isset($mail->subject) && ! is_string($mail->subject)) {
					throw new UnexpectedValueException('subject property at index ' . (string) $index . ' of argument 1 passed to ' . __METHOD__ . '() was not a string!');
				}
				if (isset($mail->from) && ! is_string($mail->from)) {
					throw new UnexpectedValueException('from property at index ' . (string) $index . ' of argument 1 passed to ' . __METHOD__ . '() was not a string!');
				}
				if (isset($mail->sender) && ! is_string($mail->sender)) {
					throw new UnexpectedValueException('sender property at index ' . (string) $index . ' of argument 1 passed to ' . __METHOD__ . '() was not a string!');
				}
				if (isset($mail->to) && ! is_string($mail->to)) {
					throw new UnexpectedValueException('to property at index ' . (string) $index . ' of argument 1 passed to ' . __METHOD__ . '() was not a string!');
				}

				if (isset($mail->subject) && ! empty(trim($mail->subject))) {
					$mail->subject = $this->decodeMimeStr($mail->subject, $this->getServerEncoding());
				}
				if (isset($mail->from) && ! empty(trim($mail->from))) {
					$mail->from = $this->decodeMimeStr($mail->from, $this->getServerEncoding());
				}
				if (isset($mail->sender) && ! empty(trim($mail->sender))) {
					$mail->sender = $this->decodeMimeStr($mail->sender, $this->getServerEncoding());
				}
				if (isset($mail->to) && ! empty(trim($mail->to))) {
					$mail->to = $this->decodeMimeStr($mail->to, $this->getServerEncoding());
				}
			}
		}

		/** @var list<object> */
		return $mails;
	}

	/**
	 * Get headers for all messages in the defined mailbox,
	 * returns an array of string formatted with header info,
	 * one element per mail message.
	 *
	 * @see	imap_headers()
	 */
	public function getMailboxHeaders() : array
	{
		/** @var array */
		return $this->imap('headers');
	}

	/**
	 * Get information about the current mailbox.
	 *
	 * Returns an object with following properties:
	 *  Date - last change (current datetime)
	 *  Driver - driver
	 *  Mailbox - name of the mailbox
	 *  Nmsgs - number of messages
	 *  Recent - number of recent messages
	 *  Unread - number of unread messages
	 *  Deleted - number of deleted messages
	 *  Size - mailbox size
	 *
	 * @return object Object with info
	 *
	 * @see	mailboxmsginfo
	 */
	public function getMailboxInfo() : object
	{
		/** @var object */
		return $this->imap('mailboxmsginfo');
	}

	/**
	 * Gets mails ids sorted by some criteria.
	 *
	 * Criteria can be one (and only one) of the following constants:
	 *  SORTDATE - mail Date
	 *  SORTARRIVAL - arrival date (default)
	 *  SORTFROM - mailbox in first From address
	 *  SORTSUBJECT - mail subject
	 *  SORTTO - mailbox in first To address
	 *  SORTCC - mailbox in first cc address
	 *  SORTSIZE - size of mail in octets
	 *
	 * @param int $criteria Sorting criteria (eg. SORTARRIVAL)
	 * @param bool $reverse Sort reverse or not
	 * @param string $searchCriteria See http://php.net/imap_search for a complete list of available criteria
	 *
	 * @return array Mails ids
	 */
	public function sortMails(int $criteria = SORTARRIVAL, bool $reverse = true, string $searchCriteria = 'ALL') : array
	{
		/** @var array */
		return $this->imap('sort', [$criteria, $reverse, $this->imapSearchOption, $searchCriteria]);
	}

	/**
	 * Get mails count in mail box.
	 *
	 * @see	imap_num_msg()
	 */
	public function countMails() : int
	{
		/** @var int */
		return $this->imap('num_msg');
	}

	/**
	 * Return quota limit in KB.
	 *
	 * @param string $quota_root Should normally be in the form of which mailbox (i.e. INBOX)
	 */
	public function getQuotaLimit(string $quota_root = 'INBOX') : int
	{
		$quota = $this->getQuota($quota_root);

		/** @var int */
		return $quota['STORAGE']['limit'] ?? 0;
	}

	/**
	 * Return quota usage in KB.
	 *
	 * @param string $quota_root Should normally be in the form of which mailbox (i.e. INBOX)
	 *
	 * @return int|false FALSE in the case of call failure
	 */
	public function getQuotaUsage(string $quota_root = 'INBOX')
	{
		$quota = $this->getQuota($quota_root);

		/** @var int|false */
		return $quota['STORAGE']['usage'] ?? 0;
	}

	/**
	 * Get raw mail data.
	 *
	 * @param int $msgId ID of the message
	 * @param bool $markAsSeen Mark the email as seen, when set to true
	 *
	 * @return string Message of the fetched body
	 */
	public function getRawMail(int $msgId, bool $markAsSeen = true) : string
	{
		$options = (SE_UID === $this->imapSearchOption) ? FT_UID : 0;
		if ( ! $markAsSeen) {
			$options |= FT_PEEK;
		}

		/** @var string */
		return $this->imap('fetchbody', [$msgId, '', $options]);
	}

	/**
	 * Get mail header.
	 *
	 * @param string $mailId ID of the message
	 *
	 * @throws Exception
	 *
	 * @todo update type checking pending resolution of https://github.com/vimeo/psalm/issues/2619
	 */
	public function getMailHeader(string $mailId) : IncomingMailHeader
	{
		/** @var string|false */
		$headersRaw = $this->imap('fetchheader', [$mailId, (SE_UID === $this->imapSearchOption) ? FT_UID : 0]);

		if (false === $headersRaw) {
			throw new Exception('Empty mail header - fetchheader failed. Invalid mail ID?');
		}

		/** @var object{
		 * date?:scalar,
		 * Date?:scalar,
		 * subject?:scalar,
		 * from?:HOSTNAMEANDADDRESS,
		 * to?:HOSTNAMEANDADDRESS,
		 * cc?:HOSTNAMEANDADDRESS,
		 * bcc?:HOSTNAMEANDADDRESS,
		 * reply_to?:HOSTNAMEANDADDRESS,
		 * sender?:HOSTNAMEANDADDRESS
		 * }
		 */
		$head = imap_rfc822_parse_headers($headersRaw);

		if (isset($head->date) && ! is_string($head->date)) {
			throw new UnexpectedValueException('date property of parsed headers corresponding to argument 1 passed to ' . __METHOD__ . '() was present but not a string!');
		}
		if (isset($head->Date) && ! is_string($head->Date)) {
			throw new UnexpectedValueException('Date property of parsed headers corresponding to argument 1 passed to ' . __METHOD__ . '() was present but not a string!');
		}
		if (isset($head->subject) && ! is_string($head->subject)) {
			throw new UnexpectedValueException('subject property of parsed headers corresponding to argument 1 passed to ' . __METHOD__ . '() was present but not a string!');
		}
		if (isset($head->from) && ! is_array($head->from)) {
			throw new UnexpectedValueException('from property of parsed headers corresponding to argument 1 passed to ' . __METHOD__ . '() was present but not an array!');
		}
		if (isset($head->sender) && ! is_array($head->sender)) {
			throw new UnexpectedValueException('sender property of parsed headers corresponding to argument 1 passed to ' . __METHOD__ . '() was present but not an array!');
		}
		if (isset($head->to) && ! is_array($head->to)) {
			throw new UnexpectedValueException('to property of parsed headers corresponding to argument 1 passed to ' . __METHOD__ . '() was present but not an array!');
		}
		if (isset($head->cc) && ! is_array($head->cc)) {
			throw new UnexpectedValueException('cc property of parsed headers corresponding to argument 1 passed to ' . __METHOD__ . '() was present but not an array!');
		}
		if (isset($head->bcc) && ! is_array($head->bcc)) {
			throw new UnexpectedValueException('bcc property of parsed headers corresponding to argument 1 passed to ' . __METHOD__ . '() was present but not an array!');
		}
		if (isset($head->reply_to) && ! is_array($head->reply_to)) {
			throw new UnexpectedValueException('reply_to property of parsed headers corresponding to argument 1 passed to ' . __METHOD__ . '() was present but not an array!');
		}

		$header = new IncomingMailHeader();
		$header->headersRaw = $headersRaw;
		$header->headers = $head;
		$header->id = $mailId;
		$header->isDraft = ( ! isset($head->date)) ? true : false;
		$header->priority = (preg_match("/Priority\:(.*)/i", $headersRaw, $matches)) ? trim($matches[1]) : '';
		$header->importance = (preg_match("/Importance\:(.*)/i", $headersRaw, $matches)) ? trim($matches[1]) : '';
		$header->sensitivity = (preg_match("/Sensitivity\:(.*)/i", $headersRaw, $matches)) ? trim($matches[1]) : '';
		$header->autoSubmitted = (preg_match("/Auto-Submitted\:(.*)/i", $headersRaw, $matches)) ? trim($matches[1]) : '';
		$header->precedence = (preg_match("/Precedence\:(.*)/i", $headersRaw, $matches)) ? trim($matches[1]) : '';
		$header->failedRecipients = (preg_match("/Failed-Recipients\:(.*)/i", $headersRaw, $matches)) ? trim($matches[1]) : '';

		if (isset($head->date) && ! empty(trim($head->date))) {
			$header->date = self::parseDateTime($head->date);
		} elseif (isset($head->Date) && ! empty(trim($head->Date))) {
			$header->date = self::parseDateTime($head->Date);
		} else {
			$now = new DateTime();
			$header->date = self::parseDateTime($now->format('Y-m-d H:i:s'));
		}

		$header->subject = (isset($head->subject) && ! empty(trim($head->subject))) ? $this->decodeMimeStr($head->subject, $this->getServerEncoding()) : null;
		if (isset($head->from) && ! empty($head->from)) {
			[$header->fromHost, $header->fromName, $header->fromAddress] = $this->possiblyGetHostNameAndAddress($head->from);
		} elseif (preg_match('/smtp.mailfrom=[-0-9a-zA-Z.+_]+@[-0-9a-zA-Z.+_]+.[a-zA-Z]{2,4}/', $headersRaw, $matches)) {
			$header->fromAddress = mb_substr($matches[0], 14);
		}
		if (isset($head->sender) && ! empty($head->sender)) {
			[$header->senderHost, $header->senderName, $header->senderAddress] = $this->possiblyGetHostNameAndAddress($head->sender);
		}
		if (isset($head->to)) {
			$toStrings = [];
			foreach ($head->to as $to) {
				$to_parsed = $this->possiblyGetEmailAndNameFromRecipient($to);
				if ($to_parsed) {
					[$toEmail, $toName] = $to_parsed;
					$toStrings[] = $toName ? "$toName <$toEmail>" : $toEmail;
					$header->to[$toEmail] = $toName;
				}
			}
			$header->toString = implode(', ', $toStrings);
		}

		if (isset($head->cc)) {
			foreach ($head->cc as $cc) {
				$cc_parsed = $this->possiblyGetEmailAndNameFromRecipient($cc);
				if ($cc_parsed) {
					$header->cc[$cc_parsed[0]] = $cc_parsed[1];
				}
			}
		}

		if (isset($head->bcc)) {
			foreach ($head->bcc as $bcc) {
				$bcc_parsed = $this->possiblyGetEmailAndNameFromRecipient($bcc);
				if ($bcc_parsed) {
					$header->bcc[$bcc_parsed[0]] = $bcc_parsed[1];
				}
			}
		}

		if (isset($head->reply_to)) {
			foreach ($head->reply_to as $replyTo) {
				$replyTo_parsed = $this->possiblyGetEmailAndNameFromRecipient($replyTo);
				if ($replyTo_parsed) {
					$header->replyTo[$replyTo_parsed[0]] = $replyTo_parsed[1];
				}
			}
		}

		if (isset($head->message_id)) {
			if ( ! is_string($head->message_id)) {
				throw new UnexpectedValueException('Message ID was expected to be a string, ' . gettype($head->message_id) . ' found!');
			}
			$header->messageId = $head->message_id;
		}

		return $header;
	}

	/**
	 * taken from https://www.electrictoolbox.com/php-imap-message-parts/.
	 *
	 * @param \stdClass[] $messageParts
	 * @param \stdClass[] $flattenedParts
	 *
	 * @psalm-param array<string, PARTSTRUCTURE> $flattenedParts
	 *
	 * @return \stdClass[]
	 *
	 * @psalm-return array<string, PARTSTRUCTURE>
	 */
	public function flattenParts(array $messageParts, array $flattenedParts = [], string $prefix = '', int $index = 1, bool $fullPrefix = true) : array
	{
		foreach ($messageParts as $part) {
			$flattenedParts[$prefix . $index] = $part;
			if (isset($part->parts)) {
				/** @var \stdClass[] */
				$part_parts = $part->parts;

				if (2 === $part->type) {
					/** @var array<string, \stdClass> */
					$flattenedParts = $this->flattenParts($part_parts, $flattenedParts, $prefix . $index . '.', 0, false);
				} elseif ($fullPrefix) {
					/** @var array<string, \stdClass> */
					$flattenedParts = $this->flattenParts($part_parts, $flattenedParts, $prefix . $index . '.');
				} else {
					/** @var array<string, \stdClass> */
					$flattenedParts = $this->flattenParts($part_parts, $flattenedParts, $prefix);
				}
				unset($flattenedParts[$prefix . $index]->parts);
			}
			++$index;
		}

		/** @var array<string, \stdClass> */
		return $flattenedParts;
	}

	/**
	 * Get mail data.
	 *
	 * @param string $mailId ID of the mail
	 * @param bool $markAsSeen Mark the email as seen, when set to true
	 */
	public function getMail(string $mailId, bool $markAsSeen = true) : IncomingMail
	{
		$mail = new IncomingMail();
		$mail->setHeader($this->getMailHeader($mailId));

		/** @psalm-var PARTSTRUCTURE */
		$mailStructure = $this->imap('fetchstructure', [$mailId, (SE_UID === $this->imapSearchOption) ? FT_UID : 0]);

		if (empty($mailStructure->parts)) {
			$this->initMailPart($mail, $mailStructure, 0, $markAsSeen);
		} else {
			/** @var array<string, \stdClass> */
			$parts = $mailStructure->parts;
			foreach ($this->flattenParts($parts) as $partNum => $partStructure) {
				$this->initMailPart($mail, $partStructure, $partNum, $markAsSeen);
			}
		}

		return $mail;
	}

	/**
	 * Download attachment.
	 *
	 * @param array $params Array of params of mail
	 * @param object $partStructure Part of mail
	 * @param string $mailId ID of mail
	 * @param bool $emlOrigin True, if it indicates, that the attachment comes from an EML (mail) file
	 *
	 * @psalm-param array<string, string> $params
	 * @psalm-param PARTSTRUCTURE $partStructure
	 *
	 * @return IncomingMailAttachment $attachment
	 *
	 * @todo consider "requiring" psalm (suggest + conflict) then setting $params to array<string, string>
	 */
	public function downloadAttachment(DataPartInfo $dataInfo, array $params, object $partStructure, string $mailId, bool $emlOrigin = false) : IncomingMailAttachment
	{
		if ('RFC822' === $partStructure->subtype && isset($partStructure->disposition) && 'attachment' === $partStructure->disposition) {
			$fileName = mb_strtolower($partStructure->subtype) . '.eml';
		} elseif ('ALTERNATIVE' === $partStructure->subtype) {
			$fileName = mb_strtolower($partStructure->subtype) . '.eml';
		} elseif (( ! isset($params['filename']) || empty(trim($params['filename']))) && ( ! isset($params['name']) || empty(trim($params['name'])))) {
			$fileName = mb_strtolower($partStructure->subtype);
		} else {
			$fileName = (isset($params['filename']) && ! empty(trim($params['filename']))) ? $params['filename'] : $params['name'];
			$fileName = $this->decodeMimeStr($fileName, $this->getServerEncoding());
			$fileName = $this->decodeRFC2231($fileName, $this->getServerEncoding());
		}

		$partStructure_id = ($partStructure->ifid && isset($partStructure->id)) ? $partStructure->id : null;

		$attachment = new IncomingMailAttachment();
		$attachment->id = sha1($fileName . ($partStructure_id ?? ''));
		$attachment->contentId = isset($partStructure_id) ? trim($partStructure_id, ' <>') : null;
		$attachment->name = $fileName;
		$attachment->disposition = (isset($partStructure->disposition) && is_string($partStructure->disposition)) ? $partStructure->disposition : null;

		/** @var scalar|array|object|resource|null */
		$charset = $params['charset'] ?? null;

		if (isset($charset) && ! is_string($charset)) {
			throw new InvalidArgumentException('Argument 2 passed to ' . __METHOD__ . '() must specify charset as a string when specified!');
		}
		$attachment->charset = (isset($charset) && ! empty(trim($charset))) ? $charset : null;
		$attachment->emlOrigin = $emlOrigin;

		$attachment->addDataPartInfo($dataInfo);

		$attachmentsDir = $this->getAttachmentsDir();

		if (null !== $attachmentsDir) {
			$replace = [
				'/\s/' => '_',
				'/[^\w\.]/iu' => '',
				'/_+/' => '_',
				'/(^_)|(_$)/' => '',
			];
			$fileSysName = preg_replace('~[\\\\/]~', '', $mailId . '_' . $attachment->id . '_' . preg_replace(array_keys($replace), $replace, $fileName));
			$filePath = $attachmentsDir . DIRECTORY_SEPARATOR . $fileSysName;

			if (mb_strlen($filePath) > 255) {
				$ext = pathinfo($filePath, PATHINFO_EXTENSION);
				$filePath = mb_substr($filePath, 0, 255 - 1 - mb_strlen($ext)) . '.' . $ext;
			}
			$attachment->setFilePath($filePath);
			$attachment->saveToDisk();
		}

		return $attachment;
	}

	/**
	 * Decodes a mime string.
	 *
	 * @param string $string MIME string to decode
	 *
	 * @throws Exception
	 *
	 * @return string Converted string if conversion was successful, or the original string if not
	 *
	 * @todo update implementation pending resolution of https://github.com/vimeo/psalm/issues/2619 & https://github.com/vimeo/psalm/issues/2620
	 */
	public function decodeMimeStr(string $string, string $toCharset = 'utf-8') : string
	{
		if (empty(trim($string))) {
			throw new Exception('decodeMimeStr() Can not decode an empty string!');
		}

		$newString = '';
		/** @var list<object{charset?:string, text?:string}> */
		$elements = imap_mime_header_decode($string);
		foreach ($elements as $element) {
			if (isset($element->text)) {
				$fromCharset = ! isset($element->charset) ? 'iso-8859-1' : $element->charset;
				// Convert to UTF-8, if string has UTF-8 characters to avoid broken strings. See https://github.com/barbushin/php-imap/issues/232
				$toCharset = isset($element->charset) && preg_match('/(UTF\-8)|(default)/i', $element->charset) ? 'UTF-8' : $toCharset;
				$newString .= $this->convertStringEncoding($element->text, $fromCharset, $toCharset);
			}
		}

		return $newString;
	}

	public function isUrlEncoded(string $string) : bool
	{
		$hasInvalidChars = preg_match('#[^%a-zA-Z0-9\-_\.\+]#', $string);
		$hasEscapedChars = preg_match('#%[a-zA-Z0-9]{2}#', $string);

		return ! $hasInvalidChars && $hasEscapedChars;
	}

	/**
	 * Converts the datetime to a RFC 3339 compliant format.
	 *
	 * @param string $dateHeader Header datetime
	 *
	 * @return string RFC 3339 compliant format or original (unchanged) format,
	 *                if conversation is not possible
	 */
	public function parseDateTime(string $dateHeader) : string
	{
		if (empty(trim($dateHeader))) {
			throw new InvalidParameterException('parseDateTime() expects parameter 1 to be a parsable string datetime');
		}

		$dateHeaderUnixtimestamp = strtotime($dateHeader);

		if ( ! $dateHeaderUnixtimestamp) {
			return $dateHeader;
		}

		$dateHeaderRfc3339 = date(DATE_RFC3339, $dateHeaderUnixtimestamp);

		if ( ! $dateHeaderRfc3339) {
			return $dateHeader;
		}

		return $dateHeaderRfc3339;
	}

	/**
	 * Converts a string from one encoding to another.
	 *
	 * @param string $string the string, which you want to convert
	 * @param string $fromEncoding the current charset (encoding)
	 * @param string $toEncoding the new charset (encoding)
	 *
	 * @return string Converted string if conversion was successful, or the original string if not
	 */
	public function convertStringEncoding(string $string, string $fromEncoding, string $toEncoding) : string
	{
		if (preg_match('/default|ascii/i', $fromEncoding) || ! $string || $fromEncoding === $toEncoding) {
			return $string;
		}
		$supportedEncodings = array_map('strtolower', mb_list_encodings());
		if (in_array(mb_strtolower($fromEncoding), $supportedEncodings, true) && in_array(mb_strtolower($toEncoding), $supportedEncodings, true)) {
			$convertedString = mb_convert_encoding($string, $toEncoding, $fromEncoding);
		} else {
			$convertedString = @iconv($fromEncoding, $toEncoding . '//TRANSLIT//IGNORE', $string);
		}
		if (('' === $convertedString) || (false === $convertedString)) {
			return $string;
		}

		return $convertedString;
	}

	/**
	 * Gets IMAP path.
	 */
	public function getImapPath() : string
	{
		return $this->imapPath;
	}

	/**
	 * Get message in MBOX format.
	 *
	 * @param int $mailId message number
	 */
	public function getMailMboxFormat(int $mailId) : string
	{
		$option = (SE_UID === $this->imapSearchOption) ? FT_UID : 0;

		return imap_fetchheader($this->getImapStream(), $mailId, $option | FT_PREFETCHTEXT) . imap_body($this->getImapStream(), $mailId, $option);
	}

	/**
	 * Get folders list.
	 */
	public function getMailboxes(string $search = '*') : array
	{
		/** @psalm-var array<int, scalar|array|object{name?:string}|resource|null>|false */
		$mailboxes = imap_getmailboxes($this->getImapStream(), $this->imapPath, $search);

		if ( ! is_array($mailboxes)) {
			throw new UnexpectedValueException('Call to imap_getmailboxes() with supplied arguments returned false, not array!');
		}

		return $this->possiblyGetMailboxes($mailboxes);
	}

	/**
	 * Get folders list.
	 */
	public function getSubscribedMailboxes(string $search = '*') : array
	{
		/** @psalm-var array<int, scalar|array|object{name?:string}|resource|null>|false */
		$mailboxes = (array) imap_getsubscribed($this->getImapStream(), $this->imapPath, $search);

		if ( ! is_array($mailboxes)) {
			throw new UnexpectedValueException('Call to imap_getmailboxes() with supplied arguments returned false, not array!');
		}

		return $this->possiblyGetMailboxes($mailboxes);
	}

	/**
	 * Subscribe to a mailbox.
	 *
	 * @throws Exception
	 */
	public function subscribeMailbox(string $mailbox) : void
	{
		$this->imap('subscribe', $this->getCombinedPath($mailbox));
	}

	/**
	 * Unsubscribe from a mailbox.
	 *
	 * @throws Exception
	 */
	public function unsubscribeMailbox(string $mailbox) : void
	{
		$this->imap('unsubscribe', $this->getCombinedPath($mailbox));
	}

	/**
	 * Call IMAP extension function call wrapped with utf7 args conversion & errors handling.
	 *
	 * @param string $methodShortName Name of PHP imap_ method, but without the 'imap_' prefix. (eg. imap_fetch_overview => fetch_overview)
	 * @param array|string $args All arguments of the original method, except the 'resource $imap_stream' (eg. imap_fetch_overview => string $sequence [, int $options = 0 ])
	 * @param bool $prependConnectionAsFirstArg Add 'resource $imap_stream' as first argument, if set to true
	 * @param string|null $throwExceptionClass Name of exception class, which will be thrown in case of errors
	 *
	 * @psalm-param list<scalar|array|object|resource|null>|string $args
	 * @psalm-param class-string<Exception>|null $throwExceptionClass
	 *
	 * @throws Exception
	 *
	 * @return scalar|array|object|resource|null
	 */
	public function imap(string $methodShortName, $args = [], bool $prependConnectionAsFirstArg = true, ?string $throwExceptionClass = Exception::class)
	{
		$method_name = 'imap_' . $methodShortName;
		if ( ! function_exists($method_name)) {
			throw new InvalidArgumentException('Argument 1 passed to ' . __METHOD__ . '() did not correspond to a known imap_* function');
		}
		if ( ! is_array($args)) {
			$args = [$args];
		}
		// https://github.com/barbushin/php-imap/issues/242
		if (in_array($methodShortName, ['open'], true)) {
			// Mailbox names that contain international characters besides those in the printable ASCII space have to be encoded with imap_utf7_encode().
			// https://www.php.net/manual/en/function.imap-open.php
			if (is_string($args[0])) {
				if (preg_match("/^\{.*\}(.*)$/", $args[0], $matches)) {
					$mailbox_name = $matches[1];

					if ( ! mb_detect_encoding($mailbox_name, 'ASCII', true)) {
						$args[0] = $this->encodeStringToUtf7Imap($mailbox_name);
					}
				}
			}
		} else {
			foreach ($args as &$arg) {
				if (is_string($arg)) {
					$arg = $this->encodeStringToUtf7Imap($arg);
				}
			}
		}
		if ($prependConnectionAsFirstArg) {
			array_unshift($args, $this->getImapStream());
		}

		imap_errors(); // flush errors

		/** @var scalar|array|object|resource|null */
		$result = @call_user_func_array($method_name, $args);

		if ( ! $result) {
			$errors = imap_errors();
			if ($errors) {
				if ($throwExceptionClass) {
					throw new $throwExceptionClass("IMAP method $method_name() failed with error: " . implode('. ', $errors));
				}

				return false;
			}
		}

		return $result;
	}

	/**
	 * Builds an OAuth2 authentication string for the given email address and access token.
	 *
	 * @return string $access_token Formatted OAuth access token
	 */
	protected function _constructAuthString() : string
	{
		return base64_encode("user=$this->imapLogin\1auth=Bearer $this->imapOAuthAccessToken\1\1");
	}

	/**
	 * Authenticates the IMAP client with the OAuth access token.
	 *
	 * @throws Exception If any error occured
	 */
	protected function _oauthAuthentication() : void
	{
		$oauth_command = 'A AUTHENTICATE XOAUTH2 ' . $this->_constructAuthString();

		$oauth_result = fwrite($this->getImapStream(), $oauth_command);

		if (false === $oauth_result) {
			throw new Exception('Could not authenticate using OAuth!');
		}

		try {
			$mailbox_info = $this->imap('check');
		} catch (Exception $ex) {
			throw new Exception('OAuth authentication failed! IMAP Error: ' . $ex->getMessage());
		}

		if (false === $mailbox_info) {
			throw new Exception('OAuth authentication failed! imap_check() could not gather any mailbox information.');
		}
	}

	/** @return resource */
	protected function initImapStreamWithRetry()
	{
		$retry = $this->connectionRetry;

		do {
			try {
				return $this->initImapStream();
			} catch (ConnectionException $exception) {
			}
		} while (--$retry > 0 && ( ! $this->connectionRetryDelay || ! usleep($this->connectionRetryDelay * 1000)));

		throw $exception;
	}

	/**
	 * Open an IMAP stream to a mailbox.
	 *
	 * @throws Exception if an error occured
	 *
	 * @return resource IMAP stream on success
	 */
	protected function initImapStream()
	{
		foreach ($this->timeouts as $type => $timeout) {
			$this->imap('timeout', [$type, $timeout], false);
		}

		$imapStream = @imap_open($this->imapPath, $this->imapLogin, $this->imapPassword->getString(), $this->imapOptions, $this->imapRetriesNum, $this->imapParams);

		if ( ! $imapStream) {
			$lastError = imap_last_error();

			// this function is called multiple times and imap keeps errors around.
			// Let's clear them out to avoid it tripping up future calls.
			@imap_errors();

			if ( ! empty(trim($lastError))) {
				// imap error = report imap error
				throw new Exception('IMAP error: ' . $lastError);
			}
			// no imap error = connectivity issue
			throw new Exception('Connection error: Unable to connect to ' . $this->imapPath);
		}

		return $imapStream;
	}

	/**
	 * Retrieve the quota settings per user.
	 *
	 * @param string $quota_root Should normally be in the form of which mailbox (i.e. INBOX)
	 *
	 * @see	imap_get_quotaroot()
	 */
	protected function getQuota(string $quota_root = 'INBOX') : array
	{
		/** @var array */
		return $this->imap('get_quotaroot', $quota_root);
	}

	/**
	 * @param string|int $partNum
	 *
	 * @psalm-param PARTSTRUCTURE $partStructure
	 *
	 * @todo refactor type checking pending resolution of https://github.com/vimeo/psalm/issues/2619
	 */
	protected function initMailPart(IncomingMail $mail, object $partStructure, $partNum, bool $markAsSeen = true, bool $emlParse = false) : void
	{
		if ( ! isset($mail->id)) {
			throw new InvalidArgumentException('Argument 1 passeed to ' . __METHOD__ . '() did not have the id property set!');
		}

		$options = (SE_UID === $this->imapSearchOption) ? FT_UID : 0;

		if ( ! $markAsSeen) {
			$options |= FT_PEEK;
		}
		$dataInfo = new DataPartInfo($this, $mail->id, $partNum, $partStructure->encoding, $options);

		/** @var array<string, string> */
		$params = [];
		if ( ! empty($partStructure->parameters)) {
			foreach ($partStructure->parameters as $param) {
				$params[mb_strtolower($param->attribute)] = '';
				$value = isset($param->value) ? $param->value : null;
				if (isset($value) && '' !== trim($value)) {
					$params[mb_strtolower($param->attribute)] = $this->decodeMimeStr($value);
				}
			}
		}
		if ( ! empty($partStructure->dparameters)) {
			foreach ($partStructure->dparameters as $param) {
				$paramName = mb_strtolower(preg_match('~^(.*?)\*~', $param->attribute, $matches) ? $matches[1] : $param->attribute);
				if (isset($params[$paramName])) {
					$params[$paramName] .= $param->value;
				} else {
					$params[$paramName] = $param->value;
				}
			}
		}

		$isAttachment = isset($params['filename']) || isset($params['name']);

		// ignore contentId on body when mail isn't multipart (https://github.com/barbushin/php-imap/issues/71)
		if ( ! $partNum && TYPETEXT === $partStructure->type) {
			$isAttachment = false;
		}

		if ($isAttachment) {
			$mail->setHasAttachments(true);
		}

		// check if the part is a subpart of another attachment part (RFC822)
		if ('RFC822' === $partStructure->subtype && isset($partStructure->disposition) && 'attachment' === $partStructure->disposition) {
			// Although we are downloading each part separately, we are going to download the EML to a single file
			//incase someone wants to process or parse in another process
			$attachment = self::downloadAttachment($dataInfo, $params, $partStructure, $mail->id, false);
			$mail->addAttachment($attachment);
		}

		// If it comes from an EML file it is an attachment
		if ($emlParse) {
			$isAttachment = true;
		}

		// Do NOT parse attachments, when Mailbox::$attachmentsIgnore is true
		if ($this->attachmentsIgnore
			&& (TYPEMULTIPART !== $partStructure->type
			&& (TYPETEXT !== $partStructure->type || ! in_array(mb_strtolower($partStructure->subtype), ['plain', 'html'], true)))
		) {
			return;
		}

		if ($isAttachment) {
			$attachment = self::downloadAttachment($dataInfo, $params, $partStructure, $mail->id, $emlParse);
			$mail->addAttachment($attachment);
		} else {
			if (isset($params['charset']) && ! empty(trim($params['charset']))) {
				$dataInfo->charset = $params['charset'];
			}
		}

		if ( ! empty($partStructure->parts)) {
			foreach ($partStructure->parts as $subPartNum => $subPartStructure) {
				$not_attachment = ( ! isset($partStructure->disposition) || 'attachment' !== $partStructure->disposition);

				if (TYPEMESSAGE === $partStructure->type && 'RFC822' === $partStructure->subtype && $not_attachment) {
					$this->initMailPart($mail, $subPartStructure, $partNum, $markAsSeen);
				} elseif (TYPEMULTIPART === $partStructure->type && 'ALTERNATIVE' === $partStructure->subtype && $not_attachment) {
					// https://github.com/barbushin/php-imap/issues/198
					$this->initMailPart($mail, $subPartStructure, $partNum, $markAsSeen);
				} elseif ('RFC822' === $partStructure->subtype && isset($partStructure->disposition) && 'attachment' === $partStructure->disposition) {
					//If it comes from am EML attachment, download each part separately as a file
					$this->initMailPart($mail, $subPartStructure, $partNum . '.' . ($subPartNum + 1), $markAsSeen, true);
				} else {
					$this->initMailPart($mail, $subPartStructure, $partNum . '.' . ($subPartNum + 1), $markAsSeen);
				}
			}
		} else {
			if (TYPETEXT === $partStructure->type) {
				if ('plain' === mb_strtolower($partStructure->subtype)) {
					$mail->addDataPartInfo($dataInfo, DataPartInfo::TEXT_PLAIN);
				} elseif ( ! $partStructure->ifdisposition) {
					$mail->addDataPartInfo($dataInfo, DataPartInfo::TEXT_HTML);
				} elseif ( ! is_string($partStructure->disposition)) {
					throw new InvalidArgumentException('disposition property of object passed as argument 2 to ' . __METHOD__ . '() was present but not a string!');
				} elseif ('attachment' !== mb_strtolower($partStructure->disposition)) {
					$mail->addDataPartInfo($dataInfo, DataPartInfo::TEXT_HTML);
				}
			} elseif (TYPEMESSAGE === $partStructure->type) {
				$mail->addDataPartInfo($dataInfo, DataPartInfo::TEXT_PLAIN);
			}
		}
	}

	protected function decodeRFC2231(string $string, string $charset = 'utf-8') : string
	{
		if (preg_match("/^(.*?)'.*?'(.*?)$/", $string, $matches)) {
			$encoding = $matches[1];
			$data = $matches[2];
			if ($this->isUrlEncoded($data)) {
				$string = $this->convertStringEncoding(urldecode($data), $encoding, $charset);
			}
		}

		return $string;
	}

	/**
	 * Combine Subfolder or Folder to the connection.
	 * Have the imapPath a folder added to the connection info, then will the $folder added as subfolder.
	 * If the parameter $absolute TRUE, then will the connection new builded only with this folder as root element.
	 *
	 * @param string $folder Folder, the will added to the path
	 * @param bool $absolute Add folder as root element to the connection and remove all other from this
	 *
	 * @return string Return the new path
	 */
	protected function getCombinedPath(string $folder, bool $absolute = false) : string
	{
		if (empty(trim($folder))) {
			return $this->imapPath;
		} elseif ('}' === mb_substr($this->imapPath, -1)) {
			return $this->imapPath . $folder;
		} elseif (true === $absolute) {
			$folder = ('/' === $folder) ? '' : $folder;
			$posConnectionDefinitionEnd = mb_strpos($this->imapPath, '}');

			if (false === $posConnectionDefinitionEnd) {
				throw new UnexpectedValueException('"}" was not present in IMAP path!');
			}

			return mb_substr($this->imapPath, 0, $posConnectionDefinitionEnd + 1) . $folder;
		}

		return $this->imapPath . $this->getPathDelimiter() . $folder;
	}

	/**
	 * @psalm-return array{0:string, 1:string|null}|null
	 */
	protected function possiblyGetEmailAndNameFromRecipient(object $recipient) : ?array
	{
		if (isset($recipient->mailbox, $recipient->host)) {
			/** @var mixed */
			$recipientMailbox = $recipient->mailbox;

			/** @var mixed */
			$recipientHost = $recipient->host;

			/** @var mixed */
			$recipientPersonal = isset($recipient->personal) ? $recipient->personal : null;

			if ( ! is_string($recipientMailbox)) {
				throw new UnexpectedValueException('mailbox was present on argument 1 passed to ' . __METHOD__ . '() but was not a string!');
			} elseif ( ! is_string($recipientHost)) {
				throw new UnexpectedValueException('host was present on argument 1 passed to ' . __METHOD__ . '() but was not a string!');
			} elseif (null !== $recipientPersonal && ! is_string($recipientPersonal)) {
				throw new UnexpectedValueException('personal was present on argument 1 passed to ' . __METHOD__ . '() but was not a string!');
			}

			if ('' !== trim($recipientMailbox) && '' !== trim($recipientHost)) {
				$recipientEmail = mb_strtolower($recipientMailbox . '@' . $recipientHost);
				$recipientName = (is_string($recipientPersonal) && '' !== trim($recipientPersonal)) ? $this->decodeMimeStr($recipientPersonal, $this->getServerEncoding()) : null;

				return [
					$recipientEmail,
					$recipientName,
				];
			}
		}

		return null;
	}

	/**
	 * @psalm-param array<int, scalar|array|object{name?:string}|resource|null> $t
	 *
	 * @todo revisit implementation pending resolution of https://github.com/vimeo/psalm/issues/2619
	 */
	protected function possiblyGetMailboxes(array $t) : array
	{
		$arr = [];
		if ($t) {
			foreach ($t as $index => $item) {
				if ( ! is_object($item)) {
					throw new UnexpectedValueException('Index ' . (string) $index . ' of argument 1 passed to ' . __METHOD__ . '() corresponds to a non-object value, ' . gettype($item) . ' given!');
				}
				/** @var scalar|array|object|resource|null */
				$item_name = isset($item->name) ? $item->name : null;

				if ( ! isset($item->name, $item->attributes, $item->delimiter)) {
					throw new UnexpectedValueException('The object at index ' . (string) $index . ' of argument 1 passed to ' . __METHOD__ . '() was missing one or more of the required properties "name", "attributes", "delimiter"!');
				} elseif ( ! is_string($item_name)) {
					throw new UnexpectedValueException('The object at index ' . (string) $index . ' of argument 1 passed to ' . __METHOD__ . '() has a non-string value for the name property!');
				}

				// https://github.com/barbushin/php-imap/issues/339
				$name = $this->decodeStringFromUtf7ImapToUtf8($item_name);
				$name_pos = mb_strpos($name, '}');
				if (false === $name_pos) {
					throw new UnexpectedValueException('Expected token "}" not found in subscription name!');
				}
				$arr[] = [
					'fullpath' => $name,
					'attributes' => $item->attributes,
					'delimiter' => $item->delimiter,
					'shortpath' => mb_substr($name, $name_pos + 1),
				];
			}
		}

		return $arr;
	}

	/**
	 * @psalm-param HOSTNAMEANDADDRESS $t
	 *
	 * @psalm-return array{0:string|null, 1:string|null, 2:string}
	 */
	protected function possiblyGetHostNameAndAddress(array $t) : array
	{
		$out = [
			isset($t[0]->host) ? $t[0]->host : (isset($t[1], $t[1]->host) ? $t[1]->host : null),
			1 => null,
		];
		foreach ([0, 1] as $index) {
			$maybe = isset($t[$index], $t[$index]->personal) ? $t[$index]->personal : null;
			if (is_string($maybe) && '' !== trim($maybe)) {
				$out[1] = $this->decodeMimeStr($maybe, $this->getServerEncoding());

				break;
			}
		}

		/** @var string */
		$out[] = mb_strtolower($t[0]->mailbox . '@' . (string) $out[0]);

		/** @var array{0:string|null, 1:string|null, 2:string} */
		return $out;
	}

	/**
	 * @todo revisit redundant condition issues pending fix of https://github.com/vimeo/psalm/issues/2626
	 */
	protected function pingOrDisconnect() : void
	{
		if ($this->imapStream && ( ! is_resource($this->imapStream) || ! imap_ping($this->imapStream))) {
			$this->disconnect();
			$this->imapStream = null;
		}
	}
=======
    /** @var string */
    protected $imapPath;

    /** @var string */
    protected $imapLogin;

    /** @var string */
    protected $imapPassword;

    /** @var string|null */
    protected $imapOAuthAccessToken = null;

    /** @var int */
    protected $imapSearchOption = SE_UID;

    /** @var int */
    protected $connectionRetry = 0;

    /** @var int */
    protected $connectionRetryDelay = 100;

    /** @var int */
    protected $imapOptions = 0;

    /** @var int */
    protected $imapRetriesNum = 0;

    /** @var array */
    protected $imapParams = [];

    /** @var string */
    protected $serverEncoding = 'UTF-8';

    /** @var string|null */
    protected $attachmentsDir = null;

    /** @var bool */
    protected $expungeOnDisconnect = true;

    /**
     * @var int[]
     *
     * @psalm-var array{1?:int, 2?:int, 3?:int, 4?:int}
     */
    protected $timeouts = [];

    /** @var bool */
    protected $attachmentsIgnore = false;

    /** @var string */
    protected $pathDelimiter = '.';

    /** @var resource|null */
    private $imapStream;

    /**
     * @throws InvalidParameterException
     */
    public function __construct(string $imapPath, string $login, string $password, string $attachmentsDir = null, string $serverEncoding = 'UTF-8')
    {
        $this->imapPath = trim($imapPath);
        $this->imapLogin = trim($login);
        $this->imapPassword = $password;
        $this->setServerEncoding($serverEncoding);
        if (null != $attachmentsDir) {
            $this->setAttachmentsDir($attachmentsDir);
        }
    }

    /**
     * Builds an OAuth2 authentication string for the given email address and access token.
     *
     * @return string $access_token Formatted OAuth access token
     */
    protected function _constructAuthString(): string
    {
        return base64_encode("user=$this->imapLogin\1auth=Bearer $this->imapOAuthAccessToken\1\1");
    }

    /**
     * Authenticates the IMAP client with the OAuth access token.
     *
     * @return void
     *
     * @throws Exception If any error occured
     */
    protected function _oauthAuthentication()
    {
        $oauth_command = 'A AUTHENTICATE XOAUTH2 '.$this->_constructAuthString();

        $oauth_result = fwrite($this->getImapStream(), $oauth_command);

        if (false === $oauth_result) {
            throw new Exception('Could not authenticate using OAuth!');
        }

        try {
            $mailbox_info = $this->imap('check');
        } catch (Exception $ex) {
            throw new Exception('OAuth authentication failed! IMAP Error: '.$ex->getMessage());
        }

        if (false === $mailbox_info) {
            throw new Exception('OAuth authentication failed! imap_check() could not gather any mailbox information.');
        }
    }

    /**
     * Sets / Changes the OAuth Token for the authentication.
     *
     * @param string $access_token OAuth token from your application (eg. Google Mail)
     *
     * @return void
     *
     * @throws InvalidArgumentException If no access token is provided
     * @throws Exception                If OAuth authentication was unsuccessful
     */
    public function setOAuthToken(string $access_token)
    {
        if (empty(trim($access_token))) {
            throw new InvalidParameterException('setOAuthToken() requires an access token as parameter!');
        }

        $this->imapOAuthAccessToken = trim($access_token);

        try {
            $this->_oauthAuthentication();
        } catch (Exception $ex) {
            throw new Exception('Invalid OAuth token provided. Error: '.$ex->getMessage());
        }
    }

    /**
     * Gets the OAuth Token for the authentication.
     *
     * @return string|null $access_token OAuth Access Token
     */
    public function getOAuthToken()
    {
        return $this->imapOAuthAccessToken;
    }

    /**
     * Sets / Changes the path delimiter character (Supported values: '.', '/').
     *
     * @param string $delimiter Path delimiter
     *
     * @throws InvalidParameterException
     */
    public function setPathDelimiter(string $delimiter)
    {
        if (!$this->validatePathDelimiter($delimiter)) {
            throw new InvalidParameterException('setPathDelimiter() can only set the delimiter to these characters: ".", "/"');
        }

        $this->pathDelimiter = $delimiter;
    }

    /**
     * Returns the current set path delimiter character.
     *
     * @return string Path delimiter
     */
    public function getPathDelimiter(): string
    {
        return $this->pathDelimiter;
    }

    /**
     * Validates the given path delimiter character.
     *
     * @param string $delimiter Path delimiter
     *
     * @return bool true (supported) or false (unsupported)
     */
    public function validatePathDelimiter(string $delimiter): bool
    {
        $supported_delimiters = ['.', '/'];

        if (!\in_array($delimiter, $supported_delimiters)) {
            return false;
        }

        return true;
    }

    /**
     * Returns the current set server encoding.
     *
     * @return string Server encoding (eg. 'UTF-8')
     */
    public function getServerEncoding(): string
    {
        return $this->serverEncoding;
    }

    /**
     * Sets / Changes the server encoding.
     *
     * @param string $serverEncoding Server encoding (eg. 'UTF-8')
     *
     * @throws InvalidParameterException
     */
    public function setServerEncoding(string $serverEncoding)
    {
        $serverEncoding = strtoupper(trim($serverEncoding));

        $supported_encodings = mb_list_encodings();

        if (!\in_array($serverEncoding, $supported_encodings) && 'US-ASCII' != $serverEncoding) {
            throw new InvalidParameterException('"'.$serverEncoding.'" is not supported by setServerEncoding(). Your system only supports these encodings: US-ASCII, '.implode(', ', $supported_encodings));
        }

        $this->serverEncoding = $serverEncoding;
    }

    /**
     * Returns the current set IMAP search option.
     *
     * @return int IMAP search option (eg. 'SE_UID')
     */
    public function getImapSearchOption(): int
    {
        return $this->imapSearchOption;
    }

    /**
     * Sets / Changes the IMAP search option.
     *
     * @param int $imapSearchOption IMAP search option (eg. 'SE_UID')
     *
     * @psalm-param 1|2 $imapSearchOptions
     *
     * @throws InvalidParameterException
     */
    public function setImapSearchOption(int $imapSearchOption)
    {
        $supported_options = [SE_FREE, SE_UID];

        if (!\in_array($imapSearchOption, $supported_options, true)) {
            throw new InvalidParameterException('"'.$imapSearchOption.'" is not supported by setImapSearchOption(). Supported options are SE_FREE and SE_UID.');
        }

        $this->imapSearchOption = $imapSearchOption;
    }

    /**
     * Set $this->attachmentsIgnore param. Allow to ignore attachments when they are not required and boost performance.
     */
    public function setAttachmentsIgnore(bool $attachmentsIgnore)
    {
        $this->attachmentsIgnore = $attachmentsIgnore;
    }

    /**
     * Get $this->attachmentsIgnore param.
     *
     * @return bool $attachmentsIgnore
     */
    public function getAttachmentsIgnore(): bool
    {
        return $this->attachmentsIgnore;
    }

    /**
     * Sets the timeout of all or one specific type.
     *
     * @param int   $timeout Timeout in seconds
     * @param array $types   One of the following: IMAP_OPENTIMEOUT, IMAP_READTIMEOUT, IMAP_WRITETIMEOUT, IMAP_CLOSETIMEOUT
     *
     * @psalm-param list<1|2|3|4> $types
     *
     * @throws InvalidParameterException
     */
    public function setTimeouts(int $timeout, array $types = [IMAP_OPENTIMEOUT, IMAP_READTIMEOUT, IMAP_WRITETIMEOUT, IMAP_CLOSETIMEOUT])
    {
        $supported_types = [IMAP_OPENTIMEOUT, IMAP_READTIMEOUT, IMAP_WRITETIMEOUT, IMAP_CLOSETIMEOUT];

        $found_types = array_intersect($types, $supported_types);

        if (\count($types) != \count($found_types)) {
            throw new InvalidParameterException('You have provided at least one unsupported timeout type. Supported types are: IMAP_OPENTIMEOUT, IMAP_READTIMEOUT, IMAP_WRITETIMEOUT, IMAP_CLOSETIMEOUT');
        }

        /** @var array{1?:int, 2?:int, 3?:int, 4?:int} */
        $this->timeouts = array_fill_keys($types, $timeout);
    }

    /**
     * Returns the IMAP login (usually an email address).
     *
     * @return string IMAP login
     */
    public function getLogin(): string
    {
        return $this->imapLogin;
    }

    /**
     * Set custom connection arguments of imap_open method. See http://php.net/imap_open.
     *
     * @throws InvalidParameterException
     */
    public function setConnectionArgs(int $options = 0, int $retriesNum = 0, array $params = null)
    {
        if (0 != $options) {
            $supported_options = [OP_READONLY, OP_ANONYMOUS, OP_HALFOPEN, CL_EXPUNGE, OP_DEBUG, OP_SHORTCACHE, OP_SILENT, OP_PROTOTYPE, OP_SECURE];
            if (!\in_array($options, $supported_options)) {
                throw new InvalidParameterException('Please check your option for setConnectionArgs()! Unsupported option "'.$options.'". Available options: https://www.php.net/manual/de/function.imap-open.php');
            }
            $this->imapOptions = $options;
        }

        if (0 != $retriesNum) {
            if ($retriesNum < 0) {
                throw new InvalidParameterException('Invalid number of retries provided for setConnectionArgs()! It must be a positive integer. (eg. 1 or 3)');
            }
            $this->imapRetriesNum = $retriesNum;
        }

        if (\is_array($params) and \count($params) > 0) {
            $supported_params = ['DISABLE_AUTHENTICATOR'];

            foreach (array_keys($params) as $key) {
                if (!\in_array($key, $supported_params, true)) {
                    throw new InvalidParameterException('Invalid array key of params provided for setConnectionArgs()! Only DISABLE_AUTHENTICATOR is currently valid.');
                }
            }

            $this->imapParams = $params;
        }
    }

    /**
     * Set custom folder for attachments in case you want to have tree of folders for each email
     * i.e. a/1 b/1 c/1 where a,b,c - senders, i.e. john@smith.com.
     *
     * @param string $attachmentsDir Folder where to save attachments
     *
     * @throws InvalidParameterException
     */
    public function setAttachmentsDir(string $attachmentsDir)
    {
        if (empty(trim($attachmentsDir))) {
            throw new InvalidParameterException('setAttachmentsDir() expects a string as first parameter!');
        }
        if (!is_dir($attachmentsDir)) {
            throw new InvalidParameterException('Directory "'.$attachmentsDir.'" not found');
        }
        $this->attachmentsDir = rtrim(realpath($attachmentsDir), '\\/');
    }

    /**
     * Get current saving folder for attachments.
     *
     * @return string|null Attachments dir
     */
    public function getAttachmentsDir()
    {
        return $this->attachmentsDir;
    }

    /**
     * Sets / Changes the attempts / retries to connect.
     *
     * @return void
     */
    public function setConnectionRetry(int $maxAttempts)
    {
        $this->connectionRetry = $maxAttempts;
    }

    /**
     * Sets / Changes the delay between each attempt / retry to connect.
     *
     * @return void
     */
    public function setConnectionRetryDelay(int $milliseconds)
    {
        $this->connectionRetryDelay = $milliseconds;
    }

    /**
     * Get IMAP mailbox connection stream.
     *
     * @param bool $forceConnection Initialize connection if it's not initialized
     *
     * @return resource
     */
    public function getImapStream(bool $forceConnection = true)
    {
        if ($forceConnection) {
            $this->pingOrDisconnect();
            if (!$this->imapStream) {
                $this->imapStream = $this->initImapStreamWithRetry();
            }
        }

        /** @var resource */
        return $this->imapStream;
    }

    /** @return bool */
    public function hasImapStream(): bool
    {
        return \is_resource($this->imapStream) && imap_ping($this->imapStream);
    }

    /**
     * Returns the provided string in UTF7-IMAP encoded format.
     *
     * @return string $str UTF-7 encoded string
     */
    public function encodeStringToUtf7Imap(string $str): string
    {
        $out = mb_convert_encoding($str, 'UTF7-IMAP', mb_detect_encoding($str, 'UTF-8, ISO-8859-1, ISO-8859-15', true));

        if (!\is_string($out)) {
            throw new UnexpectedValueException('mb_convert_encoding($str, \'UTF-8\', {detected}) could not convert $str');
        }

        return $out;
    }

    /**
     * Returns the provided string in UTF-8 encoded format.
     *
     * @return string $str UTF-7 encoded string or same as before, when it's no string
     */
    public function decodeStringFromUtf7ImapToUtf8(string $str): string
    {
        $out = mb_convert_encoding($str, 'UTF-8', 'UTF7-IMAP');

        if (!\is_string($out)) {
            throw new UnexpectedValueException('mb_convert_encoding($str, \'UTF-8\', \'UTF7-IMAP\') could not convert $str');
        }

        return $out;
    }

    /**
     * Switch mailbox without opening a new connection.
     *
     * @throws Exception
     */
    public function switchMailbox(string $imapPath)
    {
        if (strpos($imapPath, '}') > 0) {
            $this->imapPath = $imapPath;
        } else {
            $this->imapPath = $this->getCombinedPath($imapPath, true);
        }

        $this->imap('reopen', $this->imapPath);
    }

    /** @return resource */
    protected function initImapStreamWithRetry()
    {
        $retry = $this->connectionRetry;

        do {
            try {
                return $this->initImapStream();
            } catch (ConnectionException $exception) {
            }
        } while (--$retry > 0 && (!$this->connectionRetryDelay || !usleep($this->connectionRetryDelay * 1000)));

        throw $exception;
    }

    /**
     * Open an IMAP stream to a mailbox.
     *
     * @return resource IMAP stream on success
     *
     * @throws Exception if an error occured
     */
    protected function initImapStream()
    {
        foreach ($this->timeouts as $type => $timeout) {
            $this->imap('timeout', [$type, $timeout], false);
        }

        $imapStream = @imap_open($this->imapPath, $this->imapLogin, $this->imapPassword, $this->imapOptions, $this->imapRetriesNum, $this->imapParams);

        if (!$imapStream) {
            $lastError = imap_last_error();

            // this function is called multiple times and imap keeps errors around.
            // Let's clear them out to avoid it tripping up future calls.
            @imap_errors();

            if (!empty(trim($lastError))) {
                // imap error = report imap error
                throw new Exception('IMAP error: '.$lastError);
            } else {
                // no imap error = connectivity issue
                throw new Exception('Connection error: Unable to connect to '.$this->imapPath);
            }
        }

        return $imapStream;
    }

    /**
     * Disconnects from IMAP server / mailbox.
     */
    public function disconnect()
    {
        if ($this->hasImapStream()) {
            $this->imap('close', [$this->getImapStream(false), $this->expungeOnDisconnect ? CL_EXPUNGE : 0], false, null);
        }
    }

    /**
     * Sets 'expunge on disconnect' parameter.
     */
    public function setExpungeOnDisconnect(bool $isEnabled)
    {
        $this->expungeOnDisconnect = $isEnabled;
    }

    /**
     * Get information about the current mailbox.
     *
     * Returns the information in an object with following properties:
     *  Date - current system time formatted according to RFC2822
     *  Driver - protocol used to access this mailbox: POP3, IMAP, NNTP
     *  Mailbox - the mailbox name
     *  Nmsgs - number of mails in the mailbox
     *  Recent - number of recent mails in the mailbox
     *
     * @return stdClass|false
     *
     * @see    imap_check
     */
    public function checkMailbox()
    {
        /** @var stdClass|false */
        return $this->imap('check');
    }

    /**
     * Creates a new mailbox.
     *
     * @param string $name Name of new mailbox (eg. 'PhpImap')
     *
     * @see   imap_createmailbox()
     */
    public function createMailbox(string $name)
    {
        $this->imap('createmailbox', $this->getCombinedPath($name));
    }

    /**
     * Deletes a specific mailbox.
     *
     * @param string $name Name of mailbox, which you want to delete (eg. 'PhpImap')
     *
     * @see   imap_deletemailbox()
     */
    public function deleteMailbox(string $name): bool
    {
        /** @var bool */
        return $this->imap('deletemailbox', $this->getCombinedPath($name));
    }

    /**
     * Rename an existing mailbox from $oldName to $newName.
     *
     * @param string $oldName Current name of mailbox, which you want to rename (eg. 'PhpImap')
     * @param string $newName New name of mailbox, to which you want to rename it (eg. 'PhpImapTests')
     */
    public function renameMailbox(string $oldName, string $newName)
    {
        $this->imap('renamemailbox', [$this->getCombinedPath($oldName), $this->getCombinedPath($newName)]);
    }

    /**
     * Gets status information about the given mailbox.
     *
     * This function returns an object containing status information.
     * The object has the following properties: messages, recent, unseen, uidnext, and uidvalidity.
     */
    public function statusMailbox(): stdClass
    {
        /** @var stdClass */
        return $this->imap('status', [$this->imapPath, SA_ALL]);
    }

    /**
     * Gets listing the folders.
     *
     * This function returns an object containing listing the folders.
     * The object has the following properties: messages, recent, unseen, uidnext, and uidvalidity.
     *
     * @return array listing the folders
     */
    public function getListingFolders(string $pattern = '*'): array
    {
        /** @var string[] */
        $folders = $this->imap('list', [$this->imapPath, $pattern]) ?: [];

        return array_map([$this, 'decodeStringFromUtf7ImapToUtf8'], $folders);
    }

    /**
     * This function uses imap_search() to perform a search on the mailbox currently opened in the given IMAP stream.
     * For example, to match all unanswered mails sent by Mom, you'd use: "UNANSWERED FROM mom".
     *
     * @param string $criteria              See http://php.net/imap_search for a complete list of available criteria
     * @param bool   $disableServerEncoding Disables server encoding while searching for mails (can be useful on Exchange servers)
     *
     * @return string[] mailsIds (or empty array)
     */
    public function searchMailbox(string $criteria = 'ALL', bool $disableServerEncoding = false): array
    {
        if ($disableServerEncoding) {
            /** @var string[] */
            return $this->imap('search', [$criteria, $this->imapSearchOption]) ?: [];
        }

        /** @var string[] */
        return $this->imap('search', [$criteria, $this->imapSearchOption, $this->getServerEncoding()]) ?: [];
    }

    /**
     * Save a specific body section to a file.
     *
     * @param int $mailId message number
     *
     * @see   imap_savebody()
     */
    public function saveMail(int $mailId, string $filename = 'email.eml')
    {
        $this->imap('savebody', [$filename, $mailId, '', (SE_UID == $this->imapSearchOption) ? FT_UID : 0]);
    }

    /**
     * Marks mails listed in mailId for deletion.
     *
     * @param int $mailId message number
     *
     * @see   imap_delete()
     */
    public function deleteMail(int $mailId)
    {
        $this->imap('delete', [$mailId.':'.$mailId, (SE_UID == $this->imapSearchOption) ? FT_UID : 0]);
    }

    /**
     * Moves mails listed in mailId into new mailbox.
     *
     * @param string $mailId  a range or message number
     * @param string $mailBox Mailbox name
     *
     * @see imap_mail_move()
     *
     * @return void
     */
    public function moveMail(string $mailId, string $mailBox)
    {
        $this->imap('mail_move', [$mailId, $mailBox, CP_UID]) && $this->expungeDeletedMails();
    }

    /**
     * Copies mails listed in mailId into new mailbox.
     *
     * @param string $mailId  a range or message number
     * @param string $mailBox Mailbox name
     *
     * @see   imap_mail_copy()
     */
    public function copyMail(string $mailId, string $mailBox)
    {
        $this->imap('mail_copy', [$mailId, $mailBox, CP_UID]) && $this->expungeDeletedMails();
    }

    /**
     * Deletes all the mails marked for deletion by imap_delete(), imap_mail_move(), or imap_setflag_full().
     *
     * @see imap_expunge()
     */
    public function expungeDeletedMails()
    {
        $this->imap('expunge');
    }

    /**
     * Add the flag \Seen to a mail.
     */
    public function markMailAsRead(string $mailId)
    {
        $this->setFlag([$mailId], '\\Seen');
    }

    /**
     * Remove the flag \Seen from a mail.
     */
    public function markMailAsUnread(string $mailId)
    {
        $this->clearFlag([$mailId], '\\Seen');
    }

    /**
     * Add the flag \Flagged to a mail.
     */
    public function markMailAsImportant(string $mailId)
    {
        $this->setFlag([$mailId], '\\Flagged');
    }

    /**
     * Add the flag \Seen to a mails.
     */
    public function markMailsAsRead(array $mailId)
    {
        $this->setFlag($mailId, '\\Seen');
    }

    /**
     * Remove the flag \Seen from some mails.
     */
    public function markMailsAsUnread(array $mailId)
    {
        $this->clearFlag($mailId, '\\Seen');
    }

    /**
     * Add the flag \Flagged to some mails.
     */
    public function markMailsAsImportant(array $mailId)
    {
        $this->setFlag($mailId, '\\Flagged');
    }

    /**
     * Causes a store to add the specified flag to the flags set for the mails in the specified sequence.
     *
     * @param array  $mailsIds Array of mail IDs
     * @param string $flag     Which you can set are \Seen, \Answered, \Flagged, \Deleted, and \Draft as defined by RFC2060
     */
    public function setFlag(array $mailsIds, string $flag)
    {
        $this->imap('setflag_full', [implode(',', $mailsIds), $flag, ST_UID]);
    }

    /**
     * Causes a store to delete the specified flag to the flags set for the mails in the specified sequence.
     *
     * @param array  $mailsIds Array of mail IDs
     * @param string $flag     Which you can delete are \Seen, \Answered, \Flagged, \Deleted, and \Draft as defined by RFC2060
     */
    public function clearFlag(array $mailsIds, string $flag)
    {
        $this->imap('clearflag_full', [implode(',', $mailsIds), $flag, ST_UID]);
    }

    /**
     * Fetch mail headers for listed mails ids.
     *
     * Returns an array of objects describing one mail header each. The object will only define a property if it exists. The possible properties are:
     *  subject - the mails subject
     *  from - who sent it
     *  sender - who sent it
     *  to - recipient
     *  date - when was it sent
     *  message_id - Mail-ID
     *  references - is a reference to this mail id
     *  in_reply_to - is a reply to this mail id
     *  size - size in bytes
     *  uid - UID the mail has in the mailbox
     *  msgno - mail sequence number in the mailbox
     *  recent - this mail is flagged as recent
     *  flagged - this mail is flagged
     *  answered - this mail is flagged as answered
     *  deleted - this mail is flagged for deletion
     *  seen - this mail is flagged as already read
     *  draft - this mail is flagged as being a draft
     *
     * @return array $mailsIds Array of mail IDs
     *
     * @psalm-return list<object>
     *
     * @todo adjust types & conditionals pending resolution of https://github.com/vimeo/psalm/issues/2619
     */
    public function getMailsInfo(array $mailsIds): array
    {
        /** @var list<object>|false */
        $mails = $this->imap('fetch_overview', [implode(',', $mailsIds), (SE_UID == $this->imapSearchOption) ? FT_UID : 0]);
        if (\is_array($mails) && \count($mails)) {
            foreach ($mails as $index => &$mail) {
                if (isset($mail->subject) && !\is_string($mail->subject)) {
                    throw new UnexpectedValueException('subject property at index '.(string) $index.' of argument 1 passed to '.__METHOD__.'() was not a string!');
                }
                if (isset($mail->from) && !\is_string($mail->from)) {
                    throw new UnexpectedValueException('from property at index '.(string) $index.' of argument 1 passed to '.__METHOD__.'() was not a string!');
                }
                if (isset($mail->sender) && !\is_string($mail->sender)) {
                    throw new UnexpectedValueException('sender property at index '.(string) $index.' of argument 1 passed to '.__METHOD__.'() was not a string!');
                }
                if (isset($mail->to) && !\is_string($mail->to)) {
                    throw new UnexpectedValueException('to property at index '.(string) $index.' of argument 1 passed to '.__METHOD__.'() was not a string!');
                }

                if (isset($mail->subject) and !empty(trim($mail->subject))) {
                    $mail->subject = $this->decodeMimeStr($mail->subject, $this->getServerEncoding());
                }
                if (isset($mail->from) and !empty(trim($mail->from))) {
                    $mail->from = $this->decodeMimeStr($mail->from, $this->getServerEncoding());
                }
                if (isset($mail->sender) and !empty(trim($mail->sender))) {
                    $mail->sender = $this->decodeMimeStr($mail->sender, $this->getServerEncoding());
                }
                if (isset($mail->to) and !empty(trim($mail->to))) {
                    $mail->to = $this->decodeMimeStr($mail->to, $this->getServerEncoding());
                }
            }
        }

        /** @var list<object> */
        return $mails;
    }

    /**
     * Get headers for all messages in the defined mailbox,
     * returns an array of string formatted with header info,
     * one element per mail message.
     *
     * @see    imap_headers()
     */
    public function getMailboxHeaders(): array
    {
        /** @var array */
        return $this->imap('headers');
    }

    /**
     * Get information about the current mailbox.
     *
     * Returns an object with following properties:
     *  Date - last change (current datetime)
     *  Driver - driver
     *  Mailbox - name of the mailbox
     *  Nmsgs - number of messages
     *  Recent - number of recent messages
     *  Unread - number of unread messages
     *  Deleted - number of deleted messages
     *  Size - mailbox size
     *
     * @return stdClass Object with info
     *
     * @see    mailboxmsginfo
     */
    public function getMailboxInfo(): stdClass
    {
        /** @var stdClass */
        return $this->imap('mailboxmsginfo');
    }

    /**
     * Gets mails ids sorted by some criteria.
     *
     * Criteria can be one (and only one) of the following constants:
     *  SORTDATE - mail Date
     *  SORTARRIVAL - arrival date (default)
     *  SORTFROM - mailbox in first From address
     *  SORTSUBJECT - mail subject
     *  SORTTO - mailbox in first To address
     *  SORTCC - mailbox in first cc address
     *  SORTSIZE - size of mail in octets
     *
     * @param int    $criteria       Sorting criteria (eg. SORTARRIVAL)
     * @param bool   $reverse        Sort reverse or not
     * @param string $searchCriteria See http://php.net/imap_search for a complete list of available criteria
     *
     * @return array Mails ids
     */
    public function sortMails(int $criteria = SORTARRIVAL, bool $reverse = true, string $searchCriteria = 'ALL'): array
    {
        /** @var array */
        return $this->imap('sort', [$criteria, $reverse, $this->imapSearchOption, $searchCriteria]);
    }

    /**
     * Get mails count in mail box.
     *
     * @see    imap_num_msg()
     */
    public function countMails(): int
    {
        /** @var int */
        return $this->imap('num_msg');
    }

    /**
     * Retrieve the quota settings per user.
     *
     * @param string $quota_root Should normally be in the form of which mailbox (i.e. INBOX)
     *
     * @see    imap_get_quotaroot()
     */
    protected function getQuota(string $quota_root = 'INBOX'): array
    {
        /** @var array */
        return $this->imap('get_quotaroot', $quota_root);
    }

    /**
     * Return quota limit in KB.
     *
     * @param string $quota_root Should normally be in the form of which mailbox (i.e. INBOX)
     */
    public function getQuotaLimit(string $quota_root = 'INBOX'): int
    {
        $quota = $this->getQuota($quota_root);

        /** @var int */
        return isset($quota['STORAGE']['limit']) ? $quota['STORAGE']['limit'] : 0;
    }

    /**
     * Return quota usage in KB.
     *
     * @param string $quota_root Should normally be in the form of which mailbox (i.e. INBOX)
     *
     * @return int|false FALSE in the case of call failure
     */
    public function getQuotaUsage(string $quota_root = 'INBOX')
    {
        $quota = $this->getQuota($quota_root);

        /** @var int|false */
        return isset($quota['STORAGE']['usage']) ? $quota['STORAGE']['usage'] : 0;
    }

    /**
     * Get raw mail data.
     *
     * @param int  $msgId      ID of the message
     * @param bool $markAsSeen Mark the email as seen, when set to true
     *
     * @return string Message of the fetched body
     */
    public function getRawMail(int $msgId, bool $markAsSeen = true): string
    {
        $options = (SE_UID == $this->imapSearchOption) ? FT_UID : 0;
        if (!$markAsSeen) {
            $options |= FT_PEEK;
        }

        /** @var string */
        return $this->imap('fetchbody', [$msgId, '', $options]);
    }

    /**
     * Get mail header.
     *
     * @param string $mailId ID of the message
     *
     * @throws Exception
     *
     * @todo update type checking pending resolution of https://github.com/vimeo/psalm/issues/2619
     */
    public function getMailHeader(string $mailId): IncomingMailHeader
    {
        /** @var string|false */
        $headersRaw = $this->imap('fetchheader', [$mailId, (SE_UID == $this->imapSearchOption) ? FT_UID : 0]);

        if (false === $headersRaw) {
            throw new Exception('Empty mail header - fetchheader failed. Invalid mail ID?');
        }

        /** @var object{
         * date?:scalar,
         * Date?:scalar,
         * subject?:scalar,
         * from?:HOSTNAMEANDADDRESS,
         * to?:HOSTNAMEANDADDRESS,
         * cc?:HOSTNAMEANDADDRESS,
         * bcc?:HOSTNAMEANDADDRESS,
         * reply_to?:HOSTNAMEANDADDRESS,
         * sender?:HOSTNAMEANDADDRESS
         * }
         */
        $head = imap_rfc822_parse_headers($headersRaw);

        if (isset($head->date) && !\is_string($head->date)) {
            throw new UnexpectedValueException('date property of parsed headers corresponding to argument 1 passed to '.__METHOD__.'() was present but not a string!');
        }
        if (isset($head->Date) && !\is_string($head->Date)) {
            throw new UnexpectedValueException('Date property of parsed headers corresponding to argument 1 passed to '.__METHOD__.'() was present but not a string!');
        }
        if (isset($head->subject) && !\is_string($head->subject)) {
            throw new UnexpectedValueException('subject property of parsed headers corresponding to argument 1 passed to '.__METHOD__.'() was present but not a string!');
        }
        if (isset($head->from) && !\is_array($head->from)) {
            throw new UnexpectedValueException('from property of parsed headers corresponding to argument 1 passed to '.__METHOD__.'() was present but not an array!');
        }
        if (isset($head->sender) && !\is_array($head->sender)) {
            throw new UnexpectedValueException('sender property of parsed headers corresponding to argument 1 passed to '.__METHOD__.'() was present but not an array!');
        }
        if (isset($head->to) && !\is_array($head->to)) {
            throw new UnexpectedValueException('to property of parsed headers corresponding to argument 1 passed to '.__METHOD__.'() was present but not an array!');
        }
        if (isset($head->cc) && !\is_array($head->cc)) {
            throw new UnexpectedValueException('cc property of parsed headers corresponding to argument 1 passed to '.__METHOD__.'() was present but not an array!');
        }
        if (isset($head->bcc) && !\is_array($head->bcc)) {
            throw new UnexpectedValueException('bcc property of parsed headers corresponding to argument 1 passed to '.__METHOD__.'() was present but not an array!');
        }
        if (isset($head->reply_to) && !\is_array($head->reply_to)) {
            throw new UnexpectedValueException('reply_to property of parsed headers corresponding to argument 1 passed to '.__METHOD__.'() was present but not an array!');
        }

        $header = new IncomingMailHeader();
        $header->headersRaw = $headersRaw;
        $header->headers = $head;
        $header->id = $mailId;
        $header->isDraft = (!isset($head->date)) ? true : false;
        $header->priority = (preg_match("/Priority\:(.*)/i", $headersRaw, $matches)) ? trim($matches[1]) : '';
        $header->importance = (preg_match("/Importance\:(.*)/i", $headersRaw, $matches)) ? trim($matches[1]) : '';
        $header->sensitivity = (preg_match("/Sensitivity\:(.*)/i", $headersRaw, $matches)) ? trim($matches[1]) : '';
        $header->autoSubmitted = (preg_match("/Auto-Submitted\:(.*)/i", $headersRaw, $matches)) ? trim($matches[1]) : '';
        $header->precedence = (preg_match("/Precedence\:(.*)/i", $headersRaw, $matches)) ? trim($matches[1]) : '';
        $header->failedRecipients = (preg_match("/Failed-Recipients\:(.*)/i", $headersRaw, $matches)) ? trim($matches[1]) : '';

        if (isset($head->date) and !empty(trim($head->date))) {
            $header->date = self::parseDateTime($head->date);
        } elseif (isset($head->Date) and !empty(trim($head->Date))) {
            $header->date = self::parseDateTime($head->Date);
        } else {
            $now = new DateTime();
            $header->date = self::parseDateTime($now->format('Y-m-d H:i:s'));
        }

        $header->subject = (isset($head->subject) and !empty(trim($head->subject))) ? $this->decodeMimeStr($head->subject, $this->getServerEncoding()) : null;
        if (isset($head->from) and !empty($head->from)) {
            list($header->fromHost, $header->fromName, $header->fromAddress) = $this->possiblyGetHostNameAndAddress($head->from);
        } elseif (preg_match('/smtp.mailfrom=[-0-9a-zA-Z.+_]+@[-0-9a-zA-Z.+_]+.[a-zA-Z]{2,4}/', $headersRaw, $matches)) {
            $header->fromAddress = substr($matches[0], 14);
        }
        if (isset($head->sender) and !empty($head->sender)) {
            list($header->senderHost, $header->senderName, $header->senderAddress) = $this->possiblyGetHostNameAndAddress($head->sender);
        }
        if (isset($head->to)) {
            $toStrings = [];
            foreach ($head->to as $to) {
                $to_parsed = $this->possiblyGetEmailAndNameFromRecipient($to);
                if ($to_parsed) {
                    list($toEmail, $toName) = $to_parsed;
                    $toStrings[] = $toName ? "$toName <$toEmail>" : $toEmail;
                    $header->to[$toEmail] = $toName;
                }
            }
            $header->toString = implode(', ', $toStrings);
        }

        if (isset($head->cc)) {
            foreach ($head->cc as $cc) {
                $cc_parsed = $this->possiblyGetEmailAndNameFromRecipient($cc);
                if ($cc_parsed) {
                    $header->cc[$cc_parsed[0]] = $cc_parsed[1];
                }
            }
        }

        if (isset($head->bcc)) {
            foreach ($head->bcc as $bcc) {
                $bcc_parsed = $this->possiblyGetEmailAndNameFromRecipient($bcc);
                if ($bcc_parsed) {
                    $header->bcc[$bcc_parsed[0]] = $bcc_parsed[1];
                }
            }
        }

        if (isset($head->reply_to)) {
            foreach ($head->reply_to as $replyTo) {
                $replyTo_parsed = $this->possiblyGetEmailAndNameFromRecipient($replyTo);
                if ($replyTo_parsed) {
                    $header->replyTo[$replyTo_parsed[0]] = $replyTo_parsed[1];
                }
            }
        }

        if (isset($head->message_id)) {
            if (!\is_string($head->message_id)) {
                throw new UnexpectedValueException('Message ID was expected to be a string, '.\gettype($head->message_id).' found!');
            }
            $header->messageId = $head->message_id;
        }

        return $header;
    }

    /**
     * taken from https://www.electrictoolbox.com/php-imap-message-parts/.
     *
     * @param \stdClass[] $messageParts
     * @param \stdClass[] $flattenedParts
     *
     * @psalm-param array<string, PARTSTRUCTURE> $flattenedParts
     *
     * @return \stdClass[]
     *
     * @psalm-return array<string, PARTSTRUCTURE>
     */
    public function flattenParts(array $messageParts, array $flattenedParts = [], string $prefix = '', int $index = 1, bool $fullPrefix = true): array
    {
        foreach ($messageParts as $part) {
            $flattenedParts[$prefix.$index] = $part;
            if (isset($part->parts)) {
                /** @var \stdClass[] */
                $part_parts = $part->parts;

                if (2 == $part->type) {
                    /** @var array<string, \stdClass> */
                    $flattenedParts = $this->flattenParts($part_parts, $flattenedParts, $prefix.$index.'.', 0, false);
                } elseif ($fullPrefix) {
                    /** @var array<string, \stdClass> */
                    $flattenedParts = $this->flattenParts($part_parts, $flattenedParts, $prefix.$index.'.');
                } else {
                    /** @var array<string, \stdClass> */
                    $flattenedParts = $this->flattenParts($part_parts, $flattenedParts, $prefix);
                }
                unset($flattenedParts[$prefix.$index]->parts);
            }
            ++$index;
        }

        /** @var array<string, \stdClass> */
        return $flattenedParts;
    }

    /**
     * Get mail data.
     *
     * @param string $mailId     ID of the mail
     * @param bool   $markAsSeen Mark the email as seen, when set to true
     */
    public function getMail(string $mailId, bool $markAsSeen = true): IncomingMail
    {
        $mail = new IncomingMail();
        $mail->setHeader($this->getMailHeader($mailId));

        /** @psalm-var PARTSTRUCTURE */
        $mailStructure = $this->imap('fetchstructure', [$mailId, (SE_UID == $this->imapSearchOption) ? FT_UID : 0]);

        if (empty($mailStructure->parts)) {
            $this->initMailPart($mail, $mailStructure, 0, $markAsSeen);
        } else {
            /** @var array<string, \stdClass> */
            $parts = $mailStructure->parts;
            foreach ($this->flattenParts($parts) as $partNum => $partStructure) {
                $this->initMailPart($mail, $partStructure, $partNum, $markAsSeen);
            }
        }

        return $mail;
    }

    /**
     * @param string|int $partNum
     *
     * @psalm-param PARTSTRUCTURE $partStructure
     *
     * @return void
     *
     * @todo refactor type checking pending resolution of https://github.com/vimeo/psalm/issues/2619
     */
    protected function initMailPart(IncomingMail $mail, $partStructure, $partNum, bool $markAsSeen = true, bool $emlParse = false)
    {
        if (!isset($mail->id)) {
            throw new InvalidArgumentException('Argument 1 passeed to '.__METHOD__.'() did not have the id property set!');
        }

        $options = (SE_UID == $this->imapSearchOption) ? FT_UID : 0;

        if (!$markAsSeen) {
            $options |= FT_PEEK;
        }
        $dataInfo = new DataPartInfo($this, $mail->id, $partNum, $partStructure->encoding, $options);

        /** @var array<string, string> */
        $params = [];
        if (!empty($partStructure->parameters)) {
            foreach ($partStructure->parameters as $param) {
                $params[strtolower($param->attribute)] = '';
                $value = isset($param->value) ? $param->value : null;
                if (isset($value) && '' !== trim($value)) {
                    $params[strtolower($param->attribute)] = $this->decodeMimeStr($value);
                }
            }
        }
        if (!empty($partStructure->dparameters)) {
            foreach ($partStructure->dparameters as $param) {
                $paramName = strtolower(preg_match('~^(.*?)\*~', $param->attribute, $matches) ? $matches[1] : $param->attribute);
                if (isset($params[$paramName])) {
                    $params[$paramName] .= $param->value;
                } else {
                    $params[$paramName] = $param->value;
                }
            }
        }

        $isAttachment = isset($params['filename']) || isset($params['name']);

        // ignore contentId on body when mail isn't multipart (https://github.com/barbushin/php-imap/issues/71)
        if (!$partNum && TYPETEXT === $partStructure->type) {
            $isAttachment = false;
        }

        if ($isAttachment) {
            $mail->setHasAttachments(true);
        }

        // check if the part is a subpart of another attachment part (RFC822)
        if ('RFC822' == $partStructure->subtype && isset($partStructure->disposition) && 'attachment' == $partStructure->disposition) {
            // Although we are downloading each part separately, we are going to download the EML to a single file
            //incase someone wants to process or parse in another process
            $attachment = self::downloadAttachment($dataInfo, $params, $partStructure, $mail->id, false);
            $mail->addAttachment($attachment);
        }

        // If it comes from an EML file it is an attachment
        if ($emlParse) {
            $isAttachment = true;
        }

        // Do NOT parse attachments, when getAttachmentsIgnore() is true
        if ($this->getAttachmentsIgnore()
            && (TYPEMULTIPART !== $partStructure->type
            && (TYPETEXT !== $partStructure->type || !\in_array(strtolower($partStructure->subtype), ['plain', 'html'])))
        ) {
            return;
        }

        if ($isAttachment) {
            $attachment = self::downloadAttachment($dataInfo, $params, $partStructure, $mail->id, $emlParse);
            $mail->addAttachment($attachment);
        } else {
            if (isset($params['charset']) and !empty(trim($params['charset']))) {
                $dataInfo->charset = $params['charset'];
            }
        }

        if (!empty($partStructure->parts)) {
            foreach ($partStructure->parts as $subPartNum => $subPartStructure) {
                $not_attachment = (!isset($partStructure->disposition) || 'attachment' !== $partStructure->disposition);

                if (TYPEMESSAGE === $partStructure->type && 'RFC822' == $partStructure->subtype && $not_attachment) {
                    $this->initMailPart($mail, $subPartStructure, $partNum, $markAsSeen);
                } elseif (TYPEMULTIPART === $partStructure->type && 'ALTERNATIVE' == $partStructure->subtype && $not_attachment) {
                    // https://github.com/barbushin/php-imap/issues/198
                    $this->initMailPart($mail, $subPartStructure, $partNum, $markAsSeen);
                } elseif ('RFC822' == $partStructure->subtype && isset($partStructure->disposition) && 'attachment' == $partStructure->disposition) {
                    //If it comes from am EML attachment, download each part separately as a file
                    $this->initMailPart($mail, $subPartStructure, $partNum.'.'.($subPartNum + 1), $markAsSeen, true);
                } else {
                    $this->initMailPart($mail, $subPartStructure, $partNum.'.'.($subPartNum + 1), $markAsSeen);
                }
            }
        } else {
            if (TYPETEXT === $partStructure->type) {
                if ('plain' == strtolower($partStructure->subtype)) {
                    $mail->addDataPartInfo($dataInfo, DataPartInfo::TEXT_PLAIN);
                } elseif (!$partStructure->ifdisposition) {
                    $mail->addDataPartInfo($dataInfo, DataPartInfo::TEXT_HTML);
                } elseif (!\is_string($partStructure->disposition)) {
                    throw new InvalidArgumentException('disposition property of object passed as argument 2 to '.__METHOD__.'() was present but not a string!');
                } elseif ('attachment' != strtolower($partStructure->disposition)) {
                    $mail->addDataPartInfo($dataInfo, DataPartInfo::TEXT_HTML);
                }
            } elseif (TYPEMESSAGE === $partStructure->type) {
                $mail->addDataPartInfo($dataInfo, DataPartInfo::TEXT_PLAIN);
            }
        }
    }

    /**
     * Download attachment.
     *
     * @param array  $params        Array of params of mail
     * @param object $partStructure Part of mail
     * @param string $mailId        ID of mail
     * @param bool   $emlOrigin     True, if it indicates, that the attachment comes from an EML (mail) file
     *
     * @psalm-param array<string, string> $params
     * @psalm-param PARTSTRUCTURE $partStructure
     *
     * @return IncomingMailAttachment $attachment
     *
     * @todo consider "requiring" psalm (suggest + conflict) then setting $params to array<string, string>
     */
    public function downloadAttachment(DataPartInfo $dataInfo, array $params, $partStructure, string $mailId, bool $emlOrigin = false): IncomingMailAttachment
    {
        if ('RFC822' == $partStructure->subtype && isset($partStructure->disposition) && 'attachment' == $partStructure->disposition) {
            $fileName = strtolower($partStructure->subtype).'.eml';
        } elseif ('ALTERNATIVE' == $partStructure->subtype) {
            $fileName = strtolower($partStructure->subtype).'.eml';
        } elseif ((!isset($params['filename']) or empty(trim($params['filename']))) && (!isset($params['name']) or empty(trim($params['name'])))) {
            $fileName = strtolower($partStructure->subtype);
        } else {
            $fileName = (isset($params['filename']) and !empty(trim($params['filename']))) ? $params['filename'] : $params['name'];
            $fileName = $this->decodeMimeStr($fileName, $this->getServerEncoding());
            $fileName = $this->decodeRFC2231($fileName, $this->getServerEncoding());
        }

        $partStructure_id = ($partStructure->ifid && isset($partStructure->id)) ? $partStructure->id : null;

        $attachment = new IncomingMailAttachment();
        $attachment->id = sha1($fileName.(isset($partStructure_id) ? $partStructure_id : ''));
        $attachment->contentId = isset($partStructure_id) ? trim($partStructure_id, ' <>') : null;
        $attachment->name = $fileName;
        $attachment->disposition = (isset($partStructure->disposition) && \is_string($partStructure->disposition)) ? $partStructure->disposition : null;

        /** @var scalar|array|object|resource|null */
        $charset = isset($params['charset']) ? $params['charset'] : null;

        if (isset($charset) && !\is_string($charset)) {
            throw new InvalidArgumentException('Argument 2 passed to '.__METHOD__.'() must specify charset as a string when specified!');
        }
        $attachment->charset = (isset($charset) and !empty(trim($charset))) ? $charset : null;
        $attachment->emlOrigin = $emlOrigin;

        $attachment->addDataPartInfo($dataInfo);

        $attachmentsDir = $this->getAttachmentsDir();

        if (null != $attachmentsDir) {
            $replace = [
                '/\s/' => '_',
                '/[^\w\.]/iu' => '',
                '/_+/' => '_',
                '/(^_)|(_$)/' => '',
            ];
            $fileSysName = preg_replace('~[\\\\/]~', '', $mailId.'_'.$attachment->id.'_'.preg_replace(array_keys($replace), $replace, $fileName));
            $filePath = $attachmentsDir.\DIRECTORY_SEPARATOR.$fileSysName;

            if (\strlen($filePath) > 255) {
                $ext = pathinfo($filePath, PATHINFO_EXTENSION);
                $filePath = substr($filePath, 0, 255 - 1 - \strlen($ext)).'.'.$ext;
            }
            $attachment->setFilePath($filePath);
            $attachment->saveToDisk();
        }

        return $attachment;
    }

    /**
     * Decodes a mime string.
     *
     * @param string $string MIME string to decode
     *
     * @return string Converted string if conversion was successful, or the original string if not
     *
     * @throws Exception
     *
     * @todo update implementation pending resolution of https://github.com/vimeo/psalm/issues/2619 & https://github.com/vimeo/psalm/issues/2620
     */
    public function decodeMimeStr(string $string, string $toCharset = 'utf-8'): string
    {
        if (empty(trim($string))) {
            throw new Exception('decodeMimeStr() Can not decode an empty string!');
        }

        $newString = '';
        /** @var list<object{charset?:string, text?:string}> */
        $elements = imap_mime_header_decode($string);
        foreach ($elements as $element) {
            if (isset($element->text)) {
                $fromCharset = !isset($element->charset) ? 'iso-8859-1' : $element->charset;
                // Convert to UTF-8, if string has UTF-8 characters to avoid broken strings. See https://github.com/barbushin/php-imap/issues/232
                $toCharset = isset($element->charset) && preg_match('/(UTF\-8)|(default)/i', $element->charset) ? 'UTF-8' : $toCharset;
                $newString .= $this->convertStringEncoding($element->text, $fromCharset, $toCharset);
            }
        }

        return $newString;
    }

    public function isUrlEncoded(string $string): bool
    {
        $hasInvalidChars = preg_match('#[^%a-zA-Z0-9\-_\.\+]#', $string);
        $hasEscapedChars = preg_match('#%[a-zA-Z0-9]{2}#', $string);

        return !$hasInvalidChars && $hasEscapedChars;
    }

    protected function decodeRFC2231(string $string, string $charset = 'utf-8'): string
    {
        if (preg_match("/^(.*?)'.*?'(.*?)$/", $string, $matches)) {
            $encoding = $matches[1];
            $data = $matches[2];
            if ($this->isUrlEncoded($data)) {
                $string = $this->convertStringEncoding(urldecode($data), $encoding, $charset);
            }
        }

        return $string;
    }

    /**
     * Converts the datetime to a RFC 3339 compliant format.
     *
     * @param string $dateHeader Header datetime
     *
     * @return string RFC 3339 compliant format or original (unchanged) format,
     *                if conversation is not possible
     */
    public function parseDateTime(string $dateHeader): string
    {
        if (empty(trim($dateHeader))) {
            throw new InvalidParameterException('parseDateTime() expects parameter 1 to be a parsable string datetime');
        }

        $dateHeaderUnixtimestamp = strtotime($dateHeader);

        if (!$dateHeaderUnixtimestamp) {
            return $dateHeader;
        }

        $dateHeaderRfc3339 = date(DATE_RFC3339, $dateHeaderUnixtimestamp);

        if (!$dateHeaderRfc3339) {
            return $dateHeader;
        }

        return $dateHeaderRfc3339;
    }

    /**
     * Converts a string from one encoding to another.
     *
     * @param string $string       the string, which you want to convert
     * @param string $fromEncoding the current charset (encoding)
     * @param string $toEncoding   the new charset (encoding)
     *
     * @return string Converted string if conversion was successful, or the original string if not
     */
    public function convertStringEncoding(string $string, string $fromEncoding, string $toEncoding): string
    {
        if (preg_match('/default|ascii/i', $fromEncoding) || !$string || $fromEncoding == $toEncoding) {
            return $string;
        }
        $supportedEncodings = array_map('strtolower', mb_list_encodings());
        if (\in_array(strtolower($fromEncoding), $supportedEncodings) && \in_array(strtolower($toEncoding), $supportedEncodings)) {
            $convertedString = mb_convert_encoding($string, $toEncoding, $fromEncoding);
        } else {
            $convertedString = @iconv($fromEncoding, $toEncoding.'//TRANSLIT//IGNORE', $string);
        }
        if (('' == $convertedString) or (false === $convertedString)) {
            return $string;
        }

        return $convertedString;
    }

    /**
     * Disconnects from the IMAP server / mailbox.
     */
    public function __destruct()
    {
        $this->disconnect();
    }

    /**
     * Gets IMAP path.
     */
    public function getImapPath(): string
    {
        return $this->imapPath;
    }

    /**
     * Get message in MBOX format.
     *
     * @param int $mailId message number
     */
    public function getMailMboxFormat(int $mailId): string
    {
        $option = (SE_UID == $this->imapSearchOption) ? FT_UID : 0;

        return imap_fetchheader($this->getImapStream(), $mailId, $option | FT_PREFETCHTEXT).imap_body($this->getImapStream(), $mailId, $option);
    }

    /**
     * Get folders list.
     */
    public function getMailboxes(string $search = '*'): array
    {
        /** @psalm-var array<int, scalar|array|object{name?:string}|resource|null>|false */
        $mailboxes = imap_getmailboxes($this->getImapStream(), $this->imapPath, $search);

        if (!\is_array($mailboxes)) {
            throw new UnexpectedValueException('Call to imap_getmailboxes() with supplied arguments returned false, not array!');
        }

        return $this->possiblyGetMailboxes($mailboxes);
    }

    /**
     * Get folders list.
     */
    public function getSubscribedMailboxes(string $search = '*'): array
    {
        /** @psalm-var array<int, scalar|array|object{name?:string}|resource|null>|false */
        $mailboxes = (array) imap_getsubscribed($this->getImapStream(), $this->imapPath, $search);

        if (!\is_array($mailboxes)) {
            throw new UnexpectedValueException('Call to imap_getmailboxes() with supplied arguments returned false, not array!');
        }

        return $this->possiblyGetMailboxes($mailboxes);
    }

    /**
     * Subscribe to a mailbox.
     *
     * @throws Exception
     */
    public function subscribeMailbox(string $mailbox)
    {
        $this->imap('subscribe', $this->getCombinedPath($mailbox));
    }

    /**
     * Unsubscribe from a mailbox.
     *
     * @return void
     *
     * @throws Exception
     */
    public function unsubscribeMailbox(string $mailbox)
    {
        $this->imap('unsubscribe', $this->getCombinedPath($mailbox));
    }

    /**
     * Call IMAP extension function call wrapped with utf7 args conversion & errors handling.
     *
     * @param string       $methodShortName             Name of PHP imap_ method, but without the 'imap_' prefix. (eg. imap_fetch_overview => fetch_overview)
     * @param array|string $args                        All arguments of the original method, except the 'resource $imap_stream' (eg. imap_fetch_overview => string $sequence [, int $options = 0 ])
     * @param bool         $prependConnectionAsFirstArg Add 'resource $imap_stream' as first argument, if set to true
     * @param string|null  $throwExceptionClass         Name of exception class, which will be thrown in case of errors
     *
     * @psalm-param list<scalar|array|object|resource|null>|string $args
     * @psalm-param class-string<Exception>|null $throwExceptionClass
     *
     * @return scalar|array|object|resource|null
     *
     * @throws Exception
     */
    public function imap(string $methodShortName, $args = [], bool $prependConnectionAsFirstArg = true, $throwExceptionClass = Exception::class)
    {
        $method_name = 'imap_'.$methodShortName;
        if (!\function_exists($method_name)) {
            throw new InvalidArgumentException('Argument 1 passed to '.__METHOD__.'() did not correspond to a known imap_* function');
        }
        if (!\is_array($args)) {
            $args = [$args];
        }
        // https://github.com/barbushin/php-imap/issues/242
        if (\in_array($methodShortName, ['open'])) {
            // Mailbox names that contain international characters besides those in the printable ASCII space have to be encoded with imap_utf7_encode().
            // https://www.php.net/manual/en/function.imap-open.php
            if (\is_string($args[0])) {
                if (preg_match("/^\{.*\}(.*)$/", $args[0], $matches)) {
                    $mailbox_name = $matches[1];

                    if (!mb_detect_encoding($mailbox_name, 'ASCII', true)) {
                        $args[0] = $this->encodeStringToUtf7Imap($mailbox_name);
                    }
                }
            }
        } else {
            foreach ($args as &$arg) {
                if (\is_string($arg)) {
                    $arg = $this->encodeStringToUtf7Imap($arg);
                }
            }
        }
        if ($prependConnectionAsFirstArg) {
            array_unshift($args, $this->getImapStream());
        }

        imap_errors(); // flush errors

        /** @var scalar|array|object|resource|null */
        $result = @\call_user_func_array($method_name, $args);

        if (!$result) {
            $errors = imap_errors();
            if ($errors) {
                if ($throwExceptionClass) {
                    throw new $throwExceptionClass("IMAP method $method_name() failed with error: ".implode('. ', $errors));
                } else {
                    return false;
                }
            }
        }

        return $result;
    }

    /**
     * Combine Subfolder or Folder to the connection.
     * Have the imapPath a folder added to the connection info, then will the $folder added as subfolder.
     * If the parameter $absolute TRUE, then will the connection new builded only with this folder as root element.
     *
     * @param string $folder   Folder, the will added to the path
     * @param bool   $absolute Add folder as root element to the connection and remove all other from this
     *
     * @return string Return the new path
     */
    protected function getCombinedPath(string $folder, bool $absolute = false): string
    {
        if (empty(trim($folder))) {
            return $this->imapPath;
        } elseif ('}' === substr($this->imapPath, -1)) {
            return $this->imapPath.$folder;
        } elseif (true === $absolute) {
            $folder = ('/' === $folder) ? '' : $folder;
            $posConnectionDefinitionEnd = strpos($this->imapPath, '}');

            if (false === $posConnectionDefinitionEnd) {
                throw new UnexpectedValueException('"}" was not present in IMAP path!');
            }

            return substr($this->imapPath, 0, $posConnectionDefinitionEnd + 1).$folder;
        }

        return $this->imapPath.$this->getPathDelimiter().$folder;
    }

    /**
     * @psalm-param object $recipient
     *
     * @return array|null
     *
     * @psalm-return array{0:string, 1:string|null}|null
     */
    protected function possiblyGetEmailAndNameFromRecipient($recipient)
    {
        if (isset($recipient->mailbox, $recipient->host)) {
            /** @var mixed */
            $recipientMailbox = $recipient->mailbox;

            /** @var mixed */
            $recipientHost = $recipient->host;

            /** @var mixed */
            $recipientPersonal = isset($recipient->personal) ? $recipient->personal : null;

            if (!\is_string($recipientMailbox)) {
                throw new UnexpectedValueException('mailbox was present on argument 1 passed to '.__METHOD__.'() but was not a string!');
            } elseif (!\is_string($recipientHost)) {
                throw new UnexpectedValueException('host was present on argument 1 passed to '.__METHOD__.'() but was not a string!');
            } elseif (null !== $recipientPersonal && !\is_string($recipientPersonal)) {
                throw new UnexpectedValueException('personal was present on argument 1 passed to '.__METHOD__.'() but was not a string!');
            }

            if ('' !== trim($recipientMailbox) && '' !== trim($recipientHost)) {
                $recipientEmail = strtolower($recipientMailbox.'@'.$recipientHost);
                $recipientName = (\is_string($recipientPersonal) and '' !== trim($recipientPersonal)) ? $this->decodeMimeStr($recipientPersonal, $this->getServerEncoding()) : null;

                return [
                    $recipientEmail,
                    $recipientName,
                ];
            }
        }

        return null;
    }

    /**
     * @psalm-param array<int, scalar|array|object{name?:string}|resource|null> $t
     *
     * @todo revisit implementation pending resolution of https://github.com/vimeo/psalm/issues/2619
     */
    protected function possiblyGetMailboxes(array $t): array
    {
        $arr = [];
        if ($t) {
            foreach ($t as $index => $item) {
                if (!\is_object($item)) {
                    throw new UnexpectedValueException('Index '.(string) $index.' of argument 1 passed to '.__METHOD__.'() corresponds to a non-object value, '.\gettype($item).' given!');
                }
                /** @var scalar|array|object|resource|null */
                $item_name = isset($item->name) ? $item->name : null;

                if (!isset($item->name, $item->attributes, $item->delimiter)) {
                    throw new UnexpectedValueException('The object at index '.(string) $index.' of argument 1 passed to '.__METHOD__.'() was missing one or more of the required properties "name", "attributes", "delimiter"!');
                } elseif (!\is_string($item_name)) {
                    throw new UnexpectedValueException('The object at index '.(string) $index.' of argument 1 passed to '.__METHOD__.'() has a non-string value for the name property!');
                }

                // https://github.com/barbushin/php-imap/issues/339
                $name = $this->decodeStringFromUtf7ImapToUtf8($item_name);
                $name_pos = strpos($name, '}');
                if (false === $name_pos) {
                    throw new UnexpectedValueException('Expected token "}" not found in subscription name!');
                }
                $arr[] = [
                    'fullpath' => $name,
                    'attributes' => $item->attributes,
                    'delimiter' => $item->delimiter,
                    'shortpath' => substr($name, $name_pos + 1),
                ];
            }
        }

        return $arr;
    }

    /**
     * @psalm-param HOSTNAMEANDADDRESS $t
     *
     * @psalm-return array{0:string|null, 1:string|null, 2:string}
     */
    protected function possiblyGetHostNameAndAddress(array $t): array
    {
        $out = [
            isset($t[0]->host) ? $t[0]->host : (isset($t[1], $t[1]->host) ? $t[1]->host : null),
            1 => null,
        ];
        foreach ([0, 1] as $index) {
            $maybe = isset($t[$index], $t[$index]->personal) ? $t[$index]->personal : null;
            if (\is_string($maybe) && '' !== trim($maybe)) {
                $out[1] = $this->decodeMimeStr($maybe, $this->getServerEncoding());

                break;
            }
        }

        /** @var string */
        $out[] = strtolower($t[0]->mailbox.'@'.(string) $out[0]);

        /** @var array{0:string|null, 1:string|null, 2:string} */
        return $out;
    }

    /**
     * @return void
     *
     * @todo revisit redundant condition issues pending fix of https://github.com/vimeo/psalm/issues/2626
     */
    protected function pingOrDisconnect()
    {
        if ($this->imapStream && (!\is_resource($this->imapStream) || !imap_ping($this->imapStream))) {
            $this->disconnect();
            $this->imapStream = null;
        }
    }
>>>>>>> d6383492
}<|MERGE_RESOLUTION|>--- conflicted
+++ resolved
@@ -47,7 +47,6 @@
  */
 class Mailbox
 {
-<<<<<<< HEAD
 	/**
 	 * Allow to ignore attachments when they are not required and boost performance.
 	 */
@@ -465,13 +464,13 @@
 	 *  Nmsgs - number of mails in the mailbox
 	 *  Recent - number of recent mails in the mailbox
 	 *
-	 * @return stdClass
+	 * @return object|false
 	 *
 	 * @see	imap_check
 	 */
-	public function checkMailbox() : object
-	{
-		/** @var stdClass */
+	public function checkMailbox()
+	{
+		/** @var object|false */
 		return $this->imap('check');
 	}
 
@@ -1761,1763 +1760,4 @@
 			$this->imapStream = null;
 		}
 	}
-=======
-    /** @var string */
-    protected $imapPath;
-
-    /** @var string */
-    protected $imapLogin;
-
-    /** @var string */
-    protected $imapPassword;
-
-    /** @var string|null */
-    protected $imapOAuthAccessToken = null;
-
-    /** @var int */
-    protected $imapSearchOption = SE_UID;
-
-    /** @var int */
-    protected $connectionRetry = 0;
-
-    /** @var int */
-    protected $connectionRetryDelay = 100;
-
-    /** @var int */
-    protected $imapOptions = 0;
-
-    /** @var int */
-    protected $imapRetriesNum = 0;
-
-    /** @var array */
-    protected $imapParams = [];
-
-    /** @var string */
-    protected $serverEncoding = 'UTF-8';
-
-    /** @var string|null */
-    protected $attachmentsDir = null;
-
-    /** @var bool */
-    protected $expungeOnDisconnect = true;
-
-    /**
-     * @var int[]
-     *
-     * @psalm-var array{1?:int, 2?:int, 3?:int, 4?:int}
-     */
-    protected $timeouts = [];
-
-    /** @var bool */
-    protected $attachmentsIgnore = false;
-
-    /** @var string */
-    protected $pathDelimiter = '.';
-
-    /** @var resource|null */
-    private $imapStream;
-
-    /**
-     * @throws InvalidParameterException
-     */
-    public function __construct(string $imapPath, string $login, string $password, string $attachmentsDir = null, string $serverEncoding = 'UTF-8')
-    {
-        $this->imapPath = trim($imapPath);
-        $this->imapLogin = trim($login);
-        $this->imapPassword = $password;
-        $this->setServerEncoding($serverEncoding);
-        if (null != $attachmentsDir) {
-            $this->setAttachmentsDir($attachmentsDir);
-        }
-    }
-
-    /**
-     * Builds an OAuth2 authentication string for the given email address and access token.
-     *
-     * @return string $access_token Formatted OAuth access token
-     */
-    protected function _constructAuthString(): string
-    {
-        return base64_encode("user=$this->imapLogin\1auth=Bearer $this->imapOAuthAccessToken\1\1");
-    }
-
-    /**
-     * Authenticates the IMAP client with the OAuth access token.
-     *
-     * @return void
-     *
-     * @throws Exception If any error occured
-     */
-    protected function _oauthAuthentication()
-    {
-        $oauth_command = 'A AUTHENTICATE XOAUTH2 '.$this->_constructAuthString();
-
-        $oauth_result = fwrite($this->getImapStream(), $oauth_command);
-
-        if (false === $oauth_result) {
-            throw new Exception('Could not authenticate using OAuth!');
-        }
-
-        try {
-            $mailbox_info = $this->imap('check');
-        } catch (Exception $ex) {
-            throw new Exception('OAuth authentication failed! IMAP Error: '.$ex->getMessage());
-        }
-
-        if (false === $mailbox_info) {
-            throw new Exception('OAuth authentication failed! imap_check() could not gather any mailbox information.');
-        }
-    }
-
-    /**
-     * Sets / Changes the OAuth Token for the authentication.
-     *
-     * @param string $access_token OAuth token from your application (eg. Google Mail)
-     *
-     * @return void
-     *
-     * @throws InvalidArgumentException If no access token is provided
-     * @throws Exception                If OAuth authentication was unsuccessful
-     */
-    public function setOAuthToken(string $access_token)
-    {
-        if (empty(trim($access_token))) {
-            throw new InvalidParameterException('setOAuthToken() requires an access token as parameter!');
-        }
-
-        $this->imapOAuthAccessToken = trim($access_token);
-
-        try {
-            $this->_oauthAuthentication();
-        } catch (Exception $ex) {
-            throw new Exception('Invalid OAuth token provided. Error: '.$ex->getMessage());
-        }
-    }
-
-    /**
-     * Gets the OAuth Token for the authentication.
-     *
-     * @return string|null $access_token OAuth Access Token
-     */
-    public function getOAuthToken()
-    {
-        return $this->imapOAuthAccessToken;
-    }
-
-    /**
-     * Sets / Changes the path delimiter character (Supported values: '.', '/').
-     *
-     * @param string $delimiter Path delimiter
-     *
-     * @throws InvalidParameterException
-     */
-    public function setPathDelimiter(string $delimiter)
-    {
-        if (!$this->validatePathDelimiter($delimiter)) {
-            throw new InvalidParameterException('setPathDelimiter() can only set the delimiter to these characters: ".", "/"');
-        }
-
-        $this->pathDelimiter = $delimiter;
-    }
-
-    /**
-     * Returns the current set path delimiter character.
-     *
-     * @return string Path delimiter
-     */
-    public function getPathDelimiter(): string
-    {
-        return $this->pathDelimiter;
-    }
-
-    /**
-     * Validates the given path delimiter character.
-     *
-     * @param string $delimiter Path delimiter
-     *
-     * @return bool true (supported) or false (unsupported)
-     */
-    public function validatePathDelimiter(string $delimiter): bool
-    {
-        $supported_delimiters = ['.', '/'];
-
-        if (!\in_array($delimiter, $supported_delimiters)) {
-            return false;
-        }
-
-        return true;
-    }
-
-    /**
-     * Returns the current set server encoding.
-     *
-     * @return string Server encoding (eg. 'UTF-8')
-     */
-    public function getServerEncoding(): string
-    {
-        return $this->serverEncoding;
-    }
-
-    /**
-     * Sets / Changes the server encoding.
-     *
-     * @param string $serverEncoding Server encoding (eg. 'UTF-8')
-     *
-     * @throws InvalidParameterException
-     */
-    public function setServerEncoding(string $serverEncoding)
-    {
-        $serverEncoding = strtoupper(trim($serverEncoding));
-
-        $supported_encodings = mb_list_encodings();
-
-        if (!\in_array($serverEncoding, $supported_encodings) && 'US-ASCII' != $serverEncoding) {
-            throw new InvalidParameterException('"'.$serverEncoding.'" is not supported by setServerEncoding(). Your system only supports these encodings: US-ASCII, '.implode(', ', $supported_encodings));
-        }
-
-        $this->serverEncoding = $serverEncoding;
-    }
-
-    /**
-     * Returns the current set IMAP search option.
-     *
-     * @return int IMAP search option (eg. 'SE_UID')
-     */
-    public function getImapSearchOption(): int
-    {
-        return $this->imapSearchOption;
-    }
-
-    /**
-     * Sets / Changes the IMAP search option.
-     *
-     * @param int $imapSearchOption IMAP search option (eg. 'SE_UID')
-     *
-     * @psalm-param 1|2 $imapSearchOptions
-     *
-     * @throws InvalidParameterException
-     */
-    public function setImapSearchOption(int $imapSearchOption)
-    {
-        $supported_options = [SE_FREE, SE_UID];
-
-        if (!\in_array($imapSearchOption, $supported_options, true)) {
-            throw new InvalidParameterException('"'.$imapSearchOption.'" is not supported by setImapSearchOption(). Supported options are SE_FREE and SE_UID.');
-        }
-
-        $this->imapSearchOption = $imapSearchOption;
-    }
-
-    /**
-     * Set $this->attachmentsIgnore param. Allow to ignore attachments when they are not required and boost performance.
-     */
-    public function setAttachmentsIgnore(bool $attachmentsIgnore)
-    {
-        $this->attachmentsIgnore = $attachmentsIgnore;
-    }
-
-    /**
-     * Get $this->attachmentsIgnore param.
-     *
-     * @return bool $attachmentsIgnore
-     */
-    public function getAttachmentsIgnore(): bool
-    {
-        return $this->attachmentsIgnore;
-    }
-
-    /**
-     * Sets the timeout of all or one specific type.
-     *
-     * @param int   $timeout Timeout in seconds
-     * @param array $types   One of the following: IMAP_OPENTIMEOUT, IMAP_READTIMEOUT, IMAP_WRITETIMEOUT, IMAP_CLOSETIMEOUT
-     *
-     * @psalm-param list<1|2|3|4> $types
-     *
-     * @throws InvalidParameterException
-     */
-    public function setTimeouts(int $timeout, array $types = [IMAP_OPENTIMEOUT, IMAP_READTIMEOUT, IMAP_WRITETIMEOUT, IMAP_CLOSETIMEOUT])
-    {
-        $supported_types = [IMAP_OPENTIMEOUT, IMAP_READTIMEOUT, IMAP_WRITETIMEOUT, IMAP_CLOSETIMEOUT];
-
-        $found_types = array_intersect($types, $supported_types);
-
-        if (\count($types) != \count($found_types)) {
-            throw new InvalidParameterException('You have provided at least one unsupported timeout type. Supported types are: IMAP_OPENTIMEOUT, IMAP_READTIMEOUT, IMAP_WRITETIMEOUT, IMAP_CLOSETIMEOUT');
-        }
-
-        /** @var array{1?:int, 2?:int, 3?:int, 4?:int} */
-        $this->timeouts = array_fill_keys($types, $timeout);
-    }
-
-    /**
-     * Returns the IMAP login (usually an email address).
-     *
-     * @return string IMAP login
-     */
-    public function getLogin(): string
-    {
-        return $this->imapLogin;
-    }
-
-    /**
-     * Set custom connection arguments of imap_open method. See http://php.net/imap_open.
-     *
-     * @throws InvalidParameterException
-     */
-    public function setConnectionArgs(int $options = 0, int $retriesNum = 0, array $params = null)
-    {
-        if (0 != $options) {
-            $supported_options = [OP_READONLY, OP_ANONYMOUS, OP_HALFOPEN, CL_EXPUNGE, OP_DEBUG, OP_SHORTCACHE, OP_SILENT, OP_PROTOTYPE, OP_SECURE];
-            if (!\in_array($options, $supported_options)) {
-                throw new InvalidParameterException('Please check your option for setConnectionArgs()! Unsupported option "'.$options.'". Available options: https://www.php.net/manual/de/function.imap-open.php');
-            }
-            $this->imapOptions = $options;
-        }
-
-        if (0 != $retriesNum) {
-            if ($retriesNum < 0) {
-                throw new InvalidParameterException('Invalid number of retries provided for setConnectionArgs()! It must be a positive integer. (eg. 1 or 3)');
-            }
-            $this->imapRetriesNum = $retriesNum;
-        }
-
-        if (\is_array($params) and \count($params) > 0) {
-            $supported_params = ['DISABLE_AUTHENTICATOR'];
-
-            foreach (array_keys($params) as $key) {
-                if (!\in_array($key, $supported_params, true)) {
-                    throw new InvalidParameterException('Invalid array key of params provided for setConnectionArgs()! Only DISABLE_AUTHENTICATOR is currently valid.');
-                }
-            }
-
-            $this->imapParams = $params;
-        }
-    }
-
-    /**
-     * Set custom folder for attachments in case you want to have tree of folders for each email
-     * i.e. a/1 b/1 c/1 where a,b,c - senders, i.e. john@smith.com.
-     *
-     * @param string $attachmentsDir Folder where to save attachments
-     *
-     * @throws InvalidParameterException
-     */
-    public function setAttachmentsDir(string $attachmentsDir)
-    {
-        if (empty(trim($attachmentsDir))) {
-            throw new InvalidParameterException('setAttachmentsDir() expects a string as first parameter!');
-        }
-        if (!is_dir($attachmentsDir)) {
-            throw new InvalidParameterException('Directory "'.$attachmentsDir.'" not found');
-        }
-        $this->attachmentsDir = rtrim(realpath($attachmentsDir), '\\/');
-    }
-
-    /**
-     * Get current saving folder for attachments.
-     *
-     * @return string|null Attachments dir
-     */
-    public function getAttachmentsDir()
-    {
-        return $this->attachmentsDir;
-    }
-
-    /**
-     * Sets / Changes the attempts / retries to connect.
-     *
-     * @return void
-     */
-    public function setConnectionRetry(int $maxAttempts)
-    {
-        $this->connectionRetry = $maxAttempts;
-    }
-
-    /**
-     * Sets / Changes the delay between each attempt / retry to connect.
-     *
-     * @return void
-     */
-    public function setConnectionRetryDelay(int $milliseconds)
-    {
-        $this->connectionRetryDelay = $milliseconds;
-    }
-
-    /**
-     * Get IMAP mailbox connection stream.
-     *
-     * @param bool $forceConnection Initialize connection if it's not initialized
-     *
-     * @return resource
-     */
-    public function getImapStream(bool $forceConnection = true)
-    {
-        if ($forceConnection) {
-            $this->pingOrDisconnect();
-            if (!$this->imapStream) {
-                $this->imapStream = $this->initImapStreamWithRetry();
-            }
-        }
-
-        /** @var resource */
-        return $this->imapStream;
-    }
-
-    /** @return bool */
-    public function hasImapStream(): bool
-    {
-        return \is_resource($this->imapStream) && imap_ping($this->imapStream);
-    }
-
-    /**
-     * Returns the provided string in UTF7-IMAP encoded format.
-     *
-     * @return string $str UTF-7 encoded string
-     */
-    public function encodeStringToUtf7Imap(string $str): string
-    {
-        $out = mb_convert_encoding($str, 'UTF7-IMAP', mb_detect_encoding($str, 'UTF-8, ISO-8859-1, ISO-8859-15', true));
-
-        if (!\is_string($out)) {
-            throw new UnexpectedValueException('mb_convert_encoding($str, \'UTF-8\', {detected}) could not convert $str');
-        }
-
-        return $out;
-    }
-
-    /**
-     * Returns the provided string in UTF-8 encoded format.
-     *
-     * @return string $str UTF-7 encoded string or same as before, when it's no string
-     */
-    public function decodeStringFromUtf7ImapToUtf8(string $str): string
-    {
-        $out = mb_convert_encoding($str, 'UTF-8', 'UTF7-IMAP');
-
-        if (!\is_string($out)) {
-            throw new UnexpectedValueException('mb_convert_encoding($str, \'UTF-8\', \'UTF7-IMAP\') could not convert $str');
-        }
-
-        return $out;
-    }
-
-    /**
-     * Switch mailbox without opening a new connection.
-     *
-     * @throws Exception
-     */
-    public function switchMailbox(string $imapPath)
-    {
-        if (strpos($imapPath, '}') > 0) {
-            $this->imapPath = $imapPath;
-        } else {
-            $this->imapPath = $this->getCombinedPath($imapPath, true);
-        }
-
-        $this->imap('reopen', $this->imapPath);
-    }
-
-    /** @return resource */
-    protected function initImapStreamWithRetry()
-    {
-        $retry = $this->connectionRetry;
-
-        do {
-            try {
-                return $this->initImapStream();
-            } catch (ConnectionException $exception) {
-            }
-        } while (--$retry > 0 && (!$this->connectionRetryDelay || !usleep($this->connectionRetryDelay * 1000)));
-
-        throw $exception;
-    }
-
-    /**
-     * Open an IMAP stream to a mailbox.
-     *
-     * @return resource IMAP stream on success
-     *
-     * @throws Exception if an error occured
-     */
-    protected function initImapStream()
-    {
-        foreach ($this->timeouts as $type => $timeout) {
-            $this->imap('timeout', [$type, $timeout], false);
-        }
-
-        $imapStream = @imap_open($this->imapPath, $this->imapLogin, $this->imapPassword, $this->imapOptions, $this->imapRetriesNum, $this->imapParams);
-
-        if (!$imapStream) {
-            $lastError = imap_last_error();
-
-            // this function is called multiple times and imap keeps errors around.
-            // Let's clear them out to avoid it tripping up future calls.
-            @imap_errors();
-
-            if (!empty(trim($lastError))) {
-                // imap error = report imap error
-                throw new Exception('IMAP error: '.$lastError);
-            } else {
-                // no imap error = connectivity issue
-                throw new Exception('Connection error: Unable to connect to '.$this->imapPath);
-            }
-        }
-
-        return $imapStream;
-    }
-
-    /**
-     * Disconnects from IMAP server / mailbox.
-     */
-    public function disconnect()
-    {
-        if ($this->hasImapStream()) {
-            $this->imap('close', [$this->getImapStream(false), $this->expungeOnDisconnect ? CL_EXPUNGE : 0], false, null);
-        }
-    }
-
-    /**
-     * Sets 'expunge on disconnect' parameter.
-     */
-    public function setExpungeOnDisconnect(bool $isEnabled)
-    {
-        $this->expungeOnDisconnect = $isEnabled;
-    }
-
-    /**
-     * Get information about the current mailbox.
-     *
-     * Returns the information in an object with following properties:
-     *  Date - current system time formatted according to RFC2822
-     *  Driver - protocol used to access this mailbox: POP3, IMAP, NNTP
-     *  Mailbox - the mailbox name
-     *  Nmsgs - number of mails in the mailbox
-     *  Recent - number of recent mails in the mailbox
-     *
-     * @return stdClass|false
-     *
-     * @see    imap_check
-     */
-    public function checkMailbox()
-    {
-        /** @var stdClass|false */
-        return $this->imap('check');
-    }
-
-    /**
-     * Creates a new mailbox.
-     *
-     * @param string $name Name of new mailbox (eg. 'PhpImap')
-     *
-     * @see   imap_createmailbox()
-     */
-    public function createMailbox(string $name)
-    {
-        $this->imap('createmailbox', $this->getCombinedPath($name));
-    }
-
-    /**
-     * Deletes a specific mailbox.
-     *
-     * @param string $name Name of mailbox, which you want to delete (eg. 'PhpImap')
-     *
-     * @see   imap_deletemailbox()
-     */
-    public function deleteMailbox(string $name): bool
-    {
-        /** @var bool */
-        return $this->imap('deletemailbox', $this->getCombinedPath($name));
-    }
-
-    /**
-     * Rename an existing mailbox from $oldName to $newName.
-     *
-     * @param string $oldName Current name of mailbox, which you want to rename (eg. 'PhpImap')
-     * @param string $newName New name of mailbox, to which you want to rename it (eg. 'PhpImapTests')
-     */
-    public function renameMailbox(string $oldName, string $newName)
-    {
-        $this->imap('renamemailbox', [$this->getCombinedPath($oldName), $this->getCombinedPath($newName)]);
-    }
-
-    /**
-     * Gets status information about the given mailbox.
-     *
-     * This function returns an object containing status information.
-     * The object has the following properties: messages, recent, unseen, uidnext, and uidvalidity.
-     */
-    public function statusMailbox(): stdClass
-    {
-        /** @var stdClass */
-        return $this->imap('status', [$this->imapPath, SA_ALL]);
-    }
-
-    /**
-     * Gets listing the folders.
-     *
-     * This function returns an object containing listing the folders.
-     * The object has the following properties: messages, recent, unseen, uidnext, and uidvalidity.
-     *
-     * @return array listing the folders
-     */
-    public function getListingFolders(string $pattern = '*'): array
-    {
-        /** @var string[] */
-        $folders = $this->imap('list', [$this->imapPath, $pattern]) ?: [];
-
-        return array_map([$this, 'decodeStringFromUtf7ImapToUtf8'], $folders);
-    }
-
-    /**
-     * This function uses imap_search() to perform a search on the mailbox currently opened in the given IMAP stream.
-     * For example, to match all unanswered mails sent by Mom, you'd use: "UNANSWERED FROM mom".
-     *
-     * @param string $criteria              See http://php.net/imap_search for a complete list of available criteria
-     * @param bool   $disableServerEncoding Disables server encoding while searching for mails (can be useful on Exchange servers)
-     *
-     * @return string[] mailsIds (or empty array)
-     */
-    public function searchMailbox(string $criteria = 'ALL', bool $disableServerEncoding = false): array
-    {
-        if ($disableServerEncoding) {
-            /** @var string[] */
-            return $this->imap('search', [$criteria, $this->imapSearchOption]) ?: [];
-        }
-
-        /** @var string[] */
-        return $this->imap('search', [$criteria, $this->imapSearchOption, $this->getServerEncoding()]) ?: [];
-    }
-
-    /**
-     * Save a specific body section to a file.
-     *
-     * @param int $mailId message number
-     *
-     * @see   imap_savebody()
-     */
-    public function saveMail(int $mailId, string $filename = 'email.eml')
-    {
-        $this->imap('savebody', [$filename, $mailId, '', (SE_UID == $this->imapSearchOption) ? FT_UID : 0]);
-    }
-
-    /**
-     * Marks mails listed in mailId for deletion.
-     *
-     * @param int $mailId message number
-     *
-     * @see   imap_delete()
-     */
-    public function deleteMail(int $mailId)
-    {
-        $this->imap('delete', [$mailId.':'.$mailId, (SE_UID == $this->imapSearchOption) ? FT_UID : 0]);
-    }
-
-    /**
-     * Moves mails listed in mailId into new mailbox.
-     *
-     * @param string $mailId  a range or message number
-     * @param string $mailBox Mailbox name
-     *
-     * @see imap_mail_move()
-     *
-     * @return void
-     */
-    public function moveMail(string $mailId, string $mailBox)
-    {
-        $this->imap('mail_move', [$mailId, $mailBox, CP_UID]) && $this->expungeDeletedMails();
-    }
-
-    /**
-     * Copies mails listed in mailId into new mailbox.
-     *
-     * @param string $mailId  a range or message number
-     * @param string $mailBox Mailbox name
-     *
-     * @see   imap_mail_copy()
-     */
-    public function copyMail(string $mailId, string $mailBox)
-    {
-        $this->imap('mail_copy', [$mailId, $mailBox, CP_UID]) && $this->expungeDeletedMails();
-    }
-
-    /**
-     * Deletes all the mails marked for deletion by imap_delete(), imap_mail_move(), or imap_setflag_full().
-     *
-     * @see imap_expunge()
-     */
-    public function expungeDeletedMails()
-    {
-        $this->imap('expunge');
-    }
-
-    /**
-     * Add the flag \Seen to a mail.
-     */
-    public function markMailAsRead(string $mailId)
-    {
-        $this->setFlag([$mailId], '\\Seen');
-    }
-
-    /**
-     * Remove the flag \Seen from a mail.
-     */
-    public function markMailAsUnread(string $mailId)
-    {
-        $this->clearFlag([$mailId], '\\Seen');
-    }
-
-    /**
-     * Add the flag \Flagged to a mail.
-     */
-    public function markMailAsImportant(string $mailId)
-    {
-        $this->setFlag([$mailId], '\\Flagged');
-    }
-
-    /**
-     * Add the flag \Seen to a mails.
-     */
-    public function markMailsAsRead(array $mailId)
-    {
-        $this->setFlag($mailId, '\\Seen');
-    }
-
-    /**
-     * Remove the flag \Seen from some mails.
-     */
-    public function markMailsAsUnread(array $mailId)
-    {
-        $this->clearFlag($mailId, '\\Seen');
-    }
-
-    /**
-     * Add the flag \Flagged to some mails.
-     */
-    public function markMailsAsImportant(array $mailId)
-    {
-        $this->setFlag($mailId, '\\Flagged');
-    }
-
-    /**
-     * Causes a store to add the specified flag to the flags set for the mails in the specified sequence.
-     *
-     * @param array  $mailsIds Array of mail IDs
-     * @param string $flag     Which you can set are \Seen, \Answered, \Flagged, \Deleted, and \Draft as defined by RFC2060
-     */
-    public function setFlag(array $mailsIds, string $flag)
-    {
-        $this->imap('setflag_full', [implode(',', $mailsIds), $flag, ST_UID]);
-    }
-
-    /**
-     * Causes a store to delete the specified flag to the flags set for the mails in the specified sequence.
-     *
-     * @param array  $mailsIds Array of mail IDs
-     * @param string $flag     Which you can delete are \Seen, \Answered, \Flagged, \Deleted, and \Draft as defined by RFC2060
-     */
-    public function clearFlag(array $mailsIds, string $flag)
-    {
-        $this->imap('clearflag_full', [implode(',', $mailsIds), $flag, ST_UID]);
-    }
-
-    /**
-     * Fetch mail headers for listed mails ids.
-     *
-     * Returns an array of objects describing one mail header each. The object will only define a property if it exists. The possible properties are:
-     *  subject - the mails subject
-     *  from - who sent it
-     *  sender - who sent it
-     *  to - recipient
-     *  date - when was it sent
-     *  message_id - Mail-ID
-     *  references - is a reference to this mail id
-     *  in_reply_to - is a reply to this mail id
-     *  size - size in bytes
-     *  uid - UID the mail has in the mailbox
-     *  msgno - mail sequence number in the mailbox
-     *  recent - this mail is flagged as recent
-     *  flagged - this mail is flagged
-     *  answered - this mail is flagged as answered
-     *  deleted - this mail is flagged for deletion
-     *  seen - this mail is flagged as already read
-     *  draft - this mail is flagged as being a draft
-     *
-     * @return array $mailsIds Array of mail IDs
-     *
-     * @psalm-return list<object>
-     *
-     * @todo adjust types & conditionals pending resolution of https://github.com/vimeo/psalm/issues/2619
-     */
-    public function getMailsInfo(array $mailsIds): array
-    {
-        /** @var list<object>|false */
-        $mails = $this->imap('fetch_overview', [implode(',', $mailsIds), (SE_UID == $this->imapSearchOption) ? FT_UID : 0]);
-        if (\is_array($mails) && \count($mails)) {
-            foreach ($mails as $index => &$mail) {
-                if (isset($mail->subject) && !\is_string($mail->subject)) {
-                    throw new UnexpectedValueException('subject property at index '.(string) $index.' of argument 1 passed to '.__METHOD__.'() was not a string!');
-                }
-                if (isset($mail->from) && !\is_string($mail->from)) {
-                    throw new UnexpectedValueException('from property at index '.(string) $index.' of argument 1 passed to '.__METHOD__.'() was not a string!');
-                }
-                if (isset($mail->sender) && !\is_string($mail->sender)) {
-                    throw new UnexpectedValueException('sender property at index '.(string) $index.' of argument 1 passed to '.__METHOD__.'() was not a string!');
-                }
-                if (isset($mail->to) && !\is_string($mail->to)) {
-                    throw new UnexpectedValueException('to property at index '.(string) $index.' of argument 1 passed to '.__METHOD__.'() was not a string!');
-                }
-
-                if (isset($mail->subject) and !empty(trim($mail->subject))) {
-                    $mail->subject = $this->decodeMimeStr($mail->subject, $this->getServerEncoding());
-                }
-                if (isset($mail->from) and !empty(trim($mail->from))) {
-                    $mail->from = $this->decodeMimeStr($mail->from, $this->getServerEncoding());
-                }
-                if (isset($mail->sender) and !empty(trim($mail->sender))) {
-                    $mail->sender = $this->decodeMimeStr($mail->sender, $this->getServerEncoding());
-                }
-                if (isset($mail->to) and !empty(trim($mail->to))) {
-                    $mail->to = $this->decodeMimeStr($mail->to, $this->getServerEncoding());
-                }
-            }
-        }
-
-        /** @var list<object> */
-        return $mails;
-    }
-
-    /**
-     * Get headers for all messages in the defined mailbox,
-     * returns an array of string formatted with header info,
-     * one element per mail message.
-     *
-     * @see    imap_headers()
-     */
-    public function getMailboxHeaders(): array
-    {
-        /** @var array */
-        return $this->imap('headers');
-    }
-
-    /**
-     * Get information about the current mailbox.
-     *
-     * Returns an object with following properties:
-     *  Date - last change (current datetime)
-     *  Driver - driver
-     *  Mailbox - name of the mailbox
-     *  Nmsgs - number of messages
-     *  Recent - number of recent messages
-     *  Unread - number of unread messages
-     *  Deleted - number of deleted messages
-     *  Size - mailbox size
-     *
-     * @return stdClass Object with info
-     *
-     * @see    mailboxmsginfo
-     */
-    public function getMailboxInfo(): stdClass
-    {
-        /** @var stdClass */
-        return $this->imap('mailboxmsginfo');
-    }
-
-    /**
-     * Gets mails ids sorted by some criteria.
-     *
-     * Criteria can be one (and only one) of the following constants:
-     *  SORTDATE - mail Date
-     *  SORTARRIVAL - arrival date (default)
-     *  SORTFROM - mailbox in first From address
-     *  SORTSUBJECT - mail subject
-     *  SORTTO - mailbox in first To address
-     *  SORTCC - mailbox in first cc address
-     *  SORTSIZE - size of mail in octets
-     *
-     * @param int    $criteria       Sorting criteria (eg. SORTARRIVAL)
-     * @param bool   $reverse        Sort reverse or not
-     * @param string $searchCriteria See http://php.net/imap_search for a complete list of available criteria
-     *
-     * @return array Mails ids
-     */
-    public function sortMails(int $criteria = SORTARRIVAL, bool $reverse = true, string $searchCriteria = 'ALL'): array
-    {
-        /** @var array */
-        return $this->imap('sort', [$criteria, $reverse, $this->imapSearchOption, $searchCriteria]);
-    }
-
-    /**
-     * Get mails count in mail box.
-     *
-     * @see    imap_num_msg()
-     */
-    public function countMails(): int
-    {
-        /** @var int */
-        return $this->imap('num_msg');
-    }
-
-    /**
-     * Retrieve the quota settings per user.
-     *
-     * @param string $quota_root Should normally be in the form of which mailbox (i.e. INBOX)
-     *
-     * @see    imap_get_quotaroot()
-     */
-    protected function getQuota(string $quota_root = 'INBOX'): array
-    {
-        /** @var array */
-        return $this->imap('get_quotaroot', $quota_root);
-    }
-
-    /**
-     * Return quota limit in KB.
-     *
-     * @param string $quota_root Should normally be in the form of which mailbox (i.e. INBOX)
-     */
-    public function getQuotaLimit(string $quota_root = 'INBOX'): int
-    {
-        $quota = $this->getQuota($quota_root);
-
-        /** @var int */
-        return isset($quota['STORAGE']['limit']) ? $quota['STORAGE']['limit'] : 0;
-    }
-
-    /**
-     * Return quota usage in KB.
-     *
-     * @param string $quota_root Should normally be in the form of which mailbox (i.e. INBOX)
-     *
-     * @return int|false FALSE in the case of call failure
-     */
-    public function getQuotaUsage(string $quota_root = 'INBOX')
-    {
-        $quota = $this->getQuota($quota_root);
-
-        /** @var int|false */
-        return isset($quota['STORAGE']['usage']) ? $quota['STORAGE']['usage'] : 0;
-    }
-
-    /**
-     * Get raw mail data.
-     *
-     * @param int  $msgId      ID of the message
-     * @param bool $markAsSeen Mark the email as seen, when set to true
-     *
-     * @return string Message of the fetched body
-     */
-    public function getRawMail(int $msgId, bool $markAsSeen = true): string
-    {
-        $options = (SE_UID == $this->imapSearchOption) ? FT_UID : 0;
-        if (!$markAsSeen) {
-            $options |= FT_PEEK;
-        }
-
-        /** @var string */
-        return $this->imap('fetchbody', [$msgId, '', $options]);
-    }
-
-    /**
-     * Get mail header.
-     *
-     * @param string $mailId ID of the message
-     *
-     * @throws Exception
-     *
-     * @todo update type checking pending resolution of https://github.com/vimeo/psalm/issues/2619
-     */
-    public function getMailHeader(string $mailId): IncomingMailHeader
-    {
-        /** @var string|false */
-        $headersRaw = $this->imap('fetchheader', [$mailId, (SE_UID == $this->imapSearchOption) ? FT_UID : 0]);
-
-        if (false === $headersRaw) {
-            throw new Exception('Empty mail header - fetchheader failed. Invalid mail ID?');
-        }
-
-        /** @var object{
-         * date?:scalar,
-         * Date?:scalar,
-         * subject?:scalar,
-         * from?:HOSTNAMEANDADDRESS,
-         * to?:HOSTNAMEANDADDRESS,
-         * cc?:HOSTNAMEANDADDRESS,
-         * bcc?:HOSTNAMEANDADDRESS,
-         * reply_to?:HOSTNAMEANDADDRESS,
-         * sender?:HOSTNAMEANDADDRESS
-         * }
-         */
-        $head = imap_rfc822_parse_headers($headersRaw);
-
-        if (isset($head->date) && !\is_string($head->date)) {
-            throw new UnexpectedValueException('date property of parsed headers corresponding to argument 1 passed to '.__METHOD__.'() was present but not a string!');
-        }
-        if (isset($head->Date) && !\is_string($head->Date)) {
-            throw new UnexpectedValueException('Date property of parsed headers corresponding to argument 1 passed to '.__METHOD__.'() was present but not a string!');
-        }
-        if (isset($head->subject) && !\is_string($head->subject)) {
-            throw new UnexpectedValueException('subject property of parsed headers corresponding to argument 1 passed to '.__METHOD__.'() was present but not a string!');
-        }
-        if (isset($head->from) && !\is_array($head->from)) {
-            throw new UnexpectedValueException('from property of parsed headers corresponding to argument 1 passed to '.__METHOD__.'() was present but not an array!');
-        }
-        if (isset($head->sender) && !\is_array($head->sender)) {
-            throw new UnexpectedValueException('sender property of parsed headers corresponding to argument 1 passed to '.__METHOD__.'() was present but not an array!');
-        }
-        if (isset($head->to) && !\is_array($head->to)) {
-            throw new UnexpectedValueException('to property of parsed headers corresponding to argument 1 passed to '.__METHOD__.'() was present but not an array!');
-        }
-        if (isset($head->cc) && !\is_array($head->cc)) {
-            throw new UnexpectedValueException('cc property of parsed headers corresponding to argument 1 passed to '.__METHOD__.'() was present but not an array!');
-        }
-        if (isset($head->bcc) && !\is_array($head->bcc)) {
-            throw new UnexpectedValueException('bcc property of parsed headers corresponding to argument 1 passed to '.__METHOD__.'() was present but not an array!');
-        }
-        if (isset($head->reply_to) && !\is_array($head->reply_to)) {
-            throw new UnexpectedValueException('reply_to property of parsed headers corresponding to argument 1 passed to '.__METHOD__.'() was present but not an array!');
-        }
-
-        $header = new IncomingMailHeader();
-        $header->headersRaw = $headersRaw;
-        $header->headers = $head;
-        $header->id = $mailId;
-        $header->isDraft = (!isset($head->date)) ? true : false;
-        $header->priority = (preg_match("/Priority\:(.*)/i", $headersRaw, $matches)) ? trim($matches[1]) : '';
-        $header->importance = (preg_match("/Importance\:(.*)/i", $headersRaw, $matches)) ? trim($matches[1]) : '';
-        $header->sensitivity = (preg_match("/Sensitivity\:(.*)/i", $headersRaw, $matches)) ? trim($matches[1]) : '';
-        $header->autoSubmitted = (preg_match("/Auto-Submitted\:(.*)/i", $headersRaw, $matches)) ? trim($matches[1]) : '';
-        $header->precedence = (preg_match("/Precedence\:(.*)/i", $headersRaw, $matches)) ? trim($matches[1]) : '';
-        $header->failedRecipients = (preg_match("/Failed-Recipients\:(.*)/i", $headersRaw, $matches)) ? trim($matches[1]) : '';
-
-        if (isset($head->date) and !empty(trim($head->date))) {
-            $header->date = self::parseDateTime($head->date);
-        } elseif (isset($head->Date) and !empty(trim($head->Date))) {
-            $header->date = self::parseDateTime($head->Date);
-        } else {
-            $now = new DateTime();
-            $header->date = self::parseDateTime($now->format('Y-m-d H:i:s'));
-        }
-
-        $header->subject = (isset($head->subject) and !empty(trim($head->subject))) ? $this->decodeMimeStr($head->subject, $this->getServerEncoding()) : null;
-        if (isset($head->from) and !empty($head->from)) {
-            list($header->fromHost, $header->fromName, $header->fromAddress) = $this->possiblyGetHostNameAndAddress($head->from);
-        } elseif (preg_match('/smtp.mailfrom=[-0-9a-zA-Z.+_]+@[-0-9a-zA-Z.+_]+.[a-zA-Z]{2,4}/', $headersRaw, $matches)) {
-            $header->fromAddress = substr($matches[0], 14);
-        }
-        if (isset($head->sender) and !empty($head->sender)) {
-            list($header->senderHost, $header->senderName, $header->senderAddress) = $this->possiblyGetHostNameAndAddress($head->sender);
-        }
-        if (isset($head->to)) {
-            $toStrings = [];
-            foreach ($head->to as $to) {
-                $to_parsed = $this->possiblyGetEmailAndNameFromRecipient($to);
-                if ($to_parsed) {
-                    list($toEmail, $toName) = $to_parsed;
-                    $toStrings[] = $toName ? "$toName <$toEmail>" : $toEmail;
-                    $header->to[$toEmail] = $toName;
-                }
-            }
-            $header->toString = implode(', ', $toStrings);
-        }
-
-        if (isset($head->cc)) {
-            foreach ($head->cc as $cc) {
-                $cc_parsed = $this->possiblyGetEmailAndNameFromRecipient($cc);
-                if ($cc_parsed) {
-                    $header->cc[$cc_parsed[0]] = $cc_parsed[1];
-                }
-            }
-        }
-
-        if (isset($head->bcc)) {
-            foreach ($head->bcc as $bcc) {
-                $bcc_parsed = $this->possiblyGetEmailAndNameFromRecipient($bcc);
-                if ($bcc_parsed) {
-                    $header->bcc[$bcc_parsed[0]] = $bcc_parsed[1];
-                }
-            }
-        }
-
-        if (isset($head->reply_to)) {
-            foreach ($head->reply_to as $replyTo) {
-                $replyTo_parsed = $this->possiblyGetEmailAndNameFromRecipient($replyTo);
-                if ($replyTo_parsed) {
-                    $header->replyTo[$replyTo_parsed[0]] = $replyTo_parsed[1];
-                }
-            }
-        }
-
-        if (isset($head->message_id)) {
-            if (!\is_string($head->message_id)) {
-                throw new UnexpectedValueException('Message ID was expected to be a string, '.\gettype($head->message_id).' found!');
-            }
-            $header->messageId = $head->message_id;
-        }
-
-        return $header;
-    }
-
-    /**
-     * taken from https://www.electrictoolbox.com/php-imap-message-parts/.
-     *
-     * @param \stdClass[] $messageParts
-     * @param \stdClass[] $flattenedParts
-     *
-     * @psalm-param array<string, PARTSTRUCTURE> $flattenedParts
-     *
-     * @return \stdClass[]
-     *
-     * @psalm-return array<string, PARTSTRUCTURE>
-     */
-    public function flattenParts(array $messageParts, array $flattenedParts = [], string $prefix = '', int $index = 1, bool $fullPrefix = true): array
-    {
-        foreach ($messageParts as $part) {
-            $flattenedParts[$prefix.$index] = $part;
-            if (isset($part->parts)) {
-                /** @var \stdClass[] */
-                $part_parts = $part->parts;
-
-                if (2 == $part->type) {
-                    /** @var array<string, \stdClass> */
-                    $flattenedParts = $this->flattenParts($part_parts, $flattenedParts, $prefix.$index.'.', 0, false);
-                } elseif ($fullPrefix) {
-                    /** @var array<string, \stdClass> */
-                    $flattenedParts = $this->flattenParts($part_parts, $flattenedParts, $prefix.$index.'.');
-                } else {
-                    /** @var array<string, \stdClass> */
-                    $flattenedParts = $this->flattenParts($part_parts, $flattenedParts, $prefix);
-                }
-                unset($flattenedParts[$prefix.$index]->parts);
-            }
-            ++$index;
-        }
-
-        /** @var array<string, \stdClass> */
-        return $flattenedParts;
-    }
-
-    /**
-     * Get mail data.
-     *
-     * @param string $mailId     ID of the mail
-     * @param bool   $markAsSeen Mark the email as seen, when set to true
-     */
-    public function getMail(string $mailId, bool $markAsSeen = true): IncomingMail
-    {
-        $mail = new IncomingMail();
-        $mail->setHeader($this->getMailHeader($mailId));
-
-        /** @psalm-var PARTSTRUCTURE */
-        $mailStructure = $this->imap('fetchstructure', [$mailId, (SE_UID == $this->imapSearchOption) ? FT_UID : 0]);
-
-        if (empty($mailStructure->parts)) {
-            $this->initMailPart($mail, $mailStructure, 0, $markAsSeen);
-        } else {
-            /** @var array<string, \stdClass> */
-            $parts = $mailStructure->parts;
-            foreach ($this->flattenParts($parts) as $partNum => $partStructure) {
-                $this->initMailPart($mail, $partStructure, $partNum, $markAsSeen);
-            }
-        }
-
-        return $mail;
-    }
-
-    /**
-     * @param string|int $partNum
-     *
-     * @psalm-param PARTSTRUCTURE $partStructure
-     *
-     * @return void
-     *
-     * @todo refactor type checking pending resolution of https://github.com/vimeo/psalm/issues/2619
-     */
-    protected function initMailPart(IncomingMail $mail, $partStructure, $partNum, bool $markAsSeen = true, bool $emlParse = false)
-    {
-        if (!isset($mail->id)) {
-            throw new InvalidArgumentException('Argument 1 passeed to '.__METHOD__.'() did not have the id property set!');
-        }
-
-        $options = (SE_UID == $this->imapSearchOption) ? FT_UID : 0;
-
-        if (!$markAsSeen) {
-            $options |= FT_PEEK;
-        }
-        $dataInfo = new DataPartInfo($this, $mail->id, $partNum, $partStructure->encoding, $options);
-
-        /** @var array<string, string> */
-        $params = [];
-        if (!empty($partStructure->parameters)) {
-            foreach ($partStructure->parameters as $param) {
-                $params[strtolower($param->attribute)] = '';
-                $value = isset($param->value) ? $param->value : null;
-                if (isset($value) && '' !== trim($value)) {
-                    $params[strtolower($param->attribute)] = $this->decodeMimeStr($value);
-                }
-            }
-        }
-        if (!empty($partStructure->dparameters)) {
-            foreach ($partStructure->dparameters as $param) {
-                $paramName = strtolower(preg_match('~^(.*?)\*~', $param->attribute, $matches) ? $matches[1] : $param->attribute);
-                if (isset($params[$paramName])) {
-                    $params[$paramName] .= $param->value;
-                } else {
-                    $params[$paramName] = $param->value;
-                }
-            }
-        }
-
-        $isAttachment = isset($params['filename']) || isset($params['name']);
-
-        // ignore contentId on body when mail isn't multipart (https://github.com/barbushin/php-imap/issues/71)
-        if (!$partNum && TYPETEXT === $partStructure->type) {
-            $isAttachment = false;
-        }
-
-        if ($isAttachment) {
-            $mail->setHasAttachments(true);
-        }
-
-        // check if the part is a subpart of another attachment part (RFC822)
-        if ('RFC822' == $partStructure->subtype && isset($partStructure->disposition) && 'attachment' == $partStructure->disposition) {
-            // Although we are downloading each part separately, we are going to download the EML to a single file
-            //incase someone wants to process or parse in another process
-            $attachment = self::downloadAttachment($dataInfo, $params, $partStructure, $mail->id, false);
-            $mail->addAttachment($attachment);
-        }
-
-        // If it comes from an EML file it is an attachment
-        if ($emlParse) {
-            $isAttachment = true;
-        }
-
-        // Do NOT parse attachments, when getAttachmentsIgnore() is true
-        if ($this->getAttachmentsIgnore()
-            && (TYPEMULTIPART !== $partStructure->type
-            && (TYPETEXT !== $partStructure->type || !\in_array(strtolower($partStructure->subtype), ['plain', 'html'])))
-        ) {
-            return;
-        }
-
-        if ($isAttachment) {
-            $attachment = self::downloadAttachment($dataInfo, $params, $partStructure, $mail->id, $emlParse);
-            $mail->addAttachment($attachment);
-        } else {
-            if (isset($params['charset']) and !empty(trim($params['charset']))) {
-                $dataInfo->charset = $params['charset'];
-            }
-        }
-
-        if (!empty($partStructure->parts)) {
-            foreach ($partStructure->parts as $subPartNum => $subPartStructure) {
-                $not_attachment = (!isset($partStructure->disposition) || 'attachment' !== $partStructure->disposition);
-
-                if (TYPEMESSAGE === $partStructure->type && 'RFC822' == $partStructure->subtype && $not_attachment) {
-                    $this->initMailPart($mail, $subPartStructure, $partNum, $markAsSeen);
-                } elseif (TYPEMULTIPART === $partStructure->type && 'ALTERNATIVE' == $partStructure->subtype && $not_attachment) {
-                    // https://github.com/barbushin/php-imap/issues/198
-                    $this->initMailPart($mail, $subPartStructure, $partNum, $markAsSeen);
-                } elseif ('RFC822' == $partStructure->subtype && isset($partStructure->disposition) && 'attachment' == $partStructure->disposition) {
-                    //If it comes from am EML attachment, download each part separately as a file
-                    $this->initMailPart($mail, $subPartStructure, $partNum.'.'.($subPartNum + 1), $markAsSeen, true);
-                } else {
-                    $this->initMailPart($mail, $subPartStructure, $partNum.'.'.($subPartNum + 1), $markAsSeen);
-                }
-            }
-        } else {
-            if (TYPETEXT === $partStructure->type) {
-                if ('plain' == strtolower($partStructure->subtype)) {
-                    $mail->addDataPartInfo($dataInfo, DataPartInfo::TEXT_PLAIN);
-                } elseif (!$partStructure->ifdisposition) {
-                    $mail->addDataPartInfo($dataInfo, DataPartInfo::TEXT_HTML);
-                } elseif (!\is_string($partStructure->disposition)) {
-                    throw new InvalidArgumentException('disposition property of object passed as argument 2 to '.__METHOD__.'() was present but not a string!');
-                } elseif ('attachment' != strtolower($partStructure->disposition)) {
-                    $mail->addDataPartInfo($dataInfo, DataPartInfo::TEXT_HTML);
-                }
-            } elseif (TYPEMESSAGE === $partStructure->type) {
-                $mail->addDataPartInfo($dataInfo, DataPartInfo::TEXT_PLAIN);
-            }
-        }
-    }
-
-    /**
-     * Download attachment.
-     *
-     * @param array  $params        Array of params of mail
-     * @param object $partStructure Part of mail
-     * @param string $mailId        ID of mail
-     * @param bool   $emlOrigin     True, if it indicates, that the attachment comes from an EML (mail) file
-     *
-     * @psalm-param array<string, string> $params
-     * @psalm-param PARTSTRUCTURE $partStructure
-     *
-     * @return IncomingMailAttachment $attachment
-     *
-     * @todo consider "requiring" psalm (suggest + conflict) then setting $params to array<string, string>
-     */
-    public function downloadAttachment(DataPartInfo $dataInfo, array $params, $partStructure, string $mailId, bool $emlOrigin = false): IncomingMailAttachment
-    {
-        if ('RFC822' == $partStructure->subtype && isset($partStructure->disposition) && 'attachment' == $partStructure->disposition) {
-            $fileName = strtolower($partStructure->subtype).'.eml';
-        } elseif ('ALTERNATIVE' == $partStructure->subtype) {
-            $fileName = strtolower($partStructure->subtype).'.eml';
-        } elseif ((!isset($params['filename']) or empty(trim($params['filename']))) && (!isset($params['name']) or empty(trim($params['name'])))) {
-            $fileName = strtolower($partStructure->subtype);
-        } else {
-            $fileName = (isset($params['filename']) and !empty(trim($params['filename']))) ? $params['filename'] : $params['name'];
-            $fileName = $this->decodeMimeStr($fileName, $this->getServerEncoding());
-            $fileName = $this->decodeRFC2231($fileName, $this->getServerEncoding());
-        }
-
-        $partStructure_id = ($partStructure->ifid && isset($partStructure->id)) ? $partStructure->id : null;
-
-        $attachment = new IncomingMailAttachment();
-        $attachment->id = sha1($fileName.(isset($partStructure_id) ? $partStructure_id : ''));
-        $attachment->contentId = isset($partStructure_id) ? trim($partStructure_id, ' <>') : null;
-        $attachment->name = $fileName;
-        $attachment->disposition = (isset($partStructure->disposition) && \is_string($partStructure->disposition)) ? $partStructure->disposition : null;
-
-        /** @var scalar|array|object|resource|null */
-        $charset = isset($params['charset']) ? $params['charset'] : null;
-
-        if (isset($charset) && !\is_string($charset)) {
-            throw new InvalidArgumentException('Argument 2 passed to '.__METHOD__.'() must specify charset as a string when specified!');
-        }
-        $attachment->charset = (isset($charset) and !empty(trim($charset))) ? $charset : null;
-        $attachment->emlOrigin = $emlOrigin;
-
-        $attachment->addDataPartInfo($dataInfo);
-
-        $attachmentsDir = $this->getAttachmentsDir();
-
-        if (null != $attachmentsDir) {
-            $replace = [
-                '/\s/' => '_',
-                '/[^\w\.]/iu' => '',
-                '/_+/' => '_',
-                '/(^_)|(_$)/' => '',
-            ];
-            $fileSysName = preg_replace('~[\\\\/]~', '', $mailId.'_'.$attachment->id.'_'.preg_replace(array_keys($replace), $replace, $fileName));
-            $filePath = $attachmentsDir.\DIRECTORY_SEPARATOR.$fileSysName;
-
-            if (\strlen($filePath) > 255) {
-                $ext = pathinfo($filePath, PATHINFO_EXTENSION);
-                $filePath = substr($filePath, 0, 255 - 1 - \strlen($ext)).'.'.$ext;
-            }
-            $attachment->setFilePath($filePath);
-            $attachment->saveToDisk();
-        }
-
-        return $attachment;
-    }
-
-    /**
-     * Decodes a mime string.
-     *
-     * @param string $string MIME string to decode
-     *
-     * @return string Converted string if conversion was successful, or the original string if not
-     *
-     * @throws Exception
-     *
-     * @todo update implementation pending resolution of https://github.com/vimeo/psalm/issues/2619 & https://github.com/vimeo/psalm/issues/2620
-     */
-    public function decodeMimeStr(string $string, string $toCharset = 'utf-8'): string
-    {
-        if (empty(trim($string))) {
-            throw new Exception('decodeMimeStr() Can not decode an empty string!');
-        }
-
-        $newString = '';
-        /** @var list<object{charset?:string, text?:string}> */
-        $elements = imap_mime_header_decode($string);
-        foreach ($elements as $element) {
-            if (isset($element->text)) {
-                $fromCharset = !isset($element->charset) ? 'iso-8859-1' : $element->charset;
-                // Convert to UTF-8, if string has UTF-8 characters to avoid broken strings. See https://github.com/barbushin/php-imap/issues/232
-                $toCharset = isset($element->charset) && preg_match('/(UTF\-8)|(default)/i', $element->charset) ? 'UTF-8' : $toCharset;
-                $newString .= $this->convertStringEncoding($element->text, $fromCharset, $toCharset);
-            }
-        }
-
-        return $newString;
-    }
-
-    public function isUrlEncoded(string $string): bool
-    {
-        $hasInvalidChars = preg_match('#[^%a-zA-Z0-9\-_\.\+]#', $string);
-        $hasEscapedChars = preg_match('#%[a-zA-Z0-9]{2}#', $string);
-
-        return !$hasInvalidChars && $hasEscapedChars;
-    }
-
-    protected function decodeRFC2231(string $string, string $charset = 'utf-8'): string
-    {
-        if (preg_match("/^(.*?)'.*?'(.*?)$/", $string, $matches)) {
-            $encoding = $matches[1];
-            $data = $matches[2];
-            if ($this->isUrlEncoded($data)) {
-                $string = $this->convertStringEncoding(urldecode($data), $encoding, $charset);
-            }
-        }
-
-        return $string;
-    }
-
-    /**
-     * Converts the datetime to a RFC 3339 compliant format.
-     *
-     * @param string $dateHeader Header datetime
-     *
-     * @return string RFC 3339 compliant format or original (unchanged) format,
-     *                if conversation is not possible
-     */
-    public function parseDateTime(string $dateHeader): string
-    {
-        if (empty(trim($dateHeader))) {
-            throw new InvalidParameterException('parseDateTime() expects parameter 1 to be a parsable string datetime');
-        }
-
-        $dateHeaderUnixtimestamp = strtotime($dateHeader);
-
-        if (!$dateHeaderUnixtimestamp) {
-            return $dateHeader;
-        }
-
-        $dateHeaderRfc3339 = date(DATE_RFC3339, $dateHeaderUnixtimestamp);
-
-        if (!$dateHeaderRfc3339) {
-            return $dateHeader;
-        }
-
-        return $dateHeaderRfc3339;
-    }
-
-    /**
-     * Converts a string from one encoding to another.
-     *
-     * @param string $string       the string, which you want to convert
-     * @param string $fromEncoding the current charset (encoding)
-     * @param string $toEncoding   the new charset (encoding)
-     *
-     * @return string Converted string if conversion was successful, or the original string if not
-     */
-    public function convertStringEncoding(string $string, string $fromEncoding, string $toEncoding): string
-    {
-        if (preg_match('/default|ascii/i', $fromEncoding) || !$string || $fromEncoding == $toEncoding) {
-            return $string;
-        }
-        $supportedEncodings = array_map('strtolower', mb_list_encodings());
-        if (\in_array(strtolower($fromEncoding), $supportedEncodings) && \in_array(strtolower($toEncoding), $supportedEncodings)) {
-            $convertedString = mb_convert_encoding($string, $toEncoding, $fromEncoding);
-        } else {
-            $convertedString = @iconv($fromEncoding, $toEncoding.'//TRANSLIT//IGNORE', $string);
-        }
-        if (('' == $convertedString) or (false === $convertedString)) {
-            return $string;
-        }
-
-        return $convertedString;
-    }
-
-    /**
-     * Disconnects from the IMAP server / mailbox.
-     */
-    public function __destruct()
-    {
-        $this->disconnect();
-    }
-
-    /**
-     * Gets IMAP path.
-     */
-    public function getImapPath(): string
-    {
-        return $this->imapPath;
-    }
-
-    /**
-     * Get message in MBOX format.
-     *
-     * @param int $mailId message number
-     */
-    public function getMailMboxFormat(int $mailId): string
-    {
-        $option = (SE_UID == $this->imapSearchOption) ? FT_UID : 0;
-
-        return imap_fetchheader($this->getImapStream(), $mailId, $option | FT_PREFETCHTEXT).imap_body($this->getImapStream(), $mailId, $option);
-    }
-
-    /**
-     * Get folders list.
-     */
-    public function getMailboxes(string $search = '*'): array
-    {
-        /** @psalm-var array<int, scalar|array|object{name?:string}|resource|null>|false */
-        $mailboxes = imap_getmailboxes($this->getImapStream(), $this->imapPath, $search);
-
-        if (!\is_array($mailboxes)) {
-            throw new UnexpectedValueException('Call to imap_getmailboxes() with supplied arguments returned false, not array!');
-        }
-
-        return $this->possiblyGetMailboxes($mailboxes);
-    }
-
-    /**
-     * Get folders list.
-     */
-    public function getSubscribedMailboxes(string $search = '*'): array
-    {
-        /** @psalm-var array<int, scalar|array|object{name?:string}|resource|null>|false */
-        $mailboxes = (array) imap_getsubscribed($this->getImapStream(), $this->imapPath, $search);
-
-        if (!\is_array($mailboxes)) {
-            throw new UnexpectedValueException('Call to imap_getmailboxes() with supplied arguments returned false, not array!');
-        }
-
-        return $this->possiblyGetMailboxes($mailboxes);
-    }
-
-    /**
-     * Subscribe to a mailbox.
-     *
-     * @throws Exception
-     */
-    public function subscribeMailbox(string $mailbox)
-    {
-        $this->imap('subscribe', $this->getCombinedPath($mailbox));
-    }
-
-    /**
-     * Unsubscribe from a mailbox.
-     *
-     * @return void
-     *
-     * @throws Exception
-     */
-    public function unsubscribeMailbox(string $mailbox)
-    {
-        $this->imap('unsubscribe', $this->getCombinedPath($mailbox));
-    }
-
-    /**
-     * Call IMAP extension function call wrapped with utf7 args conversion & errors handling.
-     *
-     * @param string       $methodShortName             Name of PHP imap_ method, but without the 'imap_' prefix. (eg. imap_fetch_overview => fetch_overview)
-     * @param array|string $args                        All arguments of the original method, except the 'resource $imap_stream' (eg. imap_fetch_overview => string $sequence [, int $options = 0 ])
-     * @param bool         $prependConnectionAsFirstArg Add 'resource $imap_stream' as first argument, if set to true
-     * @param string|null  $throwExceptionClass         Name of exception class, which will be thrown in case of errors
-     *
-     * @psalm-param list<scalar|array|object|resource|null>|string $args
-     * @psalm-param class-string<Exception>|null $throwExceptionClass
-     *
-     * @return scalar|array|object|resource|null
-     *
-     * @throws Exception
-     */
-    public function imap(string $methodShortName, $args = [], bool $prependConnectionAsFirstArg = true, $throwExceptionClass = Exception::class)
-    {
-        $method_name = 'imap_'.$methodShortName;
-        if (!\function_exists($method_name)) {
-            throw new InvalidArgumentException('Argument 1 passed to '.__METHOD__.'() did not correspond to a known imap_* function');
-        }
-        if (!\is_array($args)) {
-            $args = [$args];
-        }
-        // https://github.com/barbushin/php-imap/issues/242
-        if (\in_array($methodShortName, ['open'])) {
-            // Mailbox names that contain international characters besides those in the printable ASCII space have to be encoded with imap_utf7_encode().
-            // https://www.php.net/manual/en/function.imap-open.php
-            if (\is_string($args[0])) {
-                if (preg_match("/^\{.*\}(.*)$/", $args[0], $matches)) {
-                    $mailbox_name = $matches[1];
-
-                    if (!mb_detect_encoding($mailbox_name, 'ASCII', true)) {
-                        $args[0] = $this->encodeStringToUtf7Imap($mailbox_name);
-                    }
-                }
-            }
-        } else {
-            foreach ($args as &$arg) {
-                if (\is_string($arg)) {
-                    $arg = $this->encodeStringToUtf7Imap($arg);
-                }
-            }
-        }
-        if ($prependConnectionAsFirstArg) {
-            array_unshift($args, $this->getImapStream());
-        }
-
-        imap_errors(); // flush errors
-
-        /** @var scalar|array|object|resource|null */
-        $result = @\call_user_func_array($method_name, $args);
-
-        if (!$result) {
-            $errors = imap_errors();
-            if ($errors) {
-                if ($throwExceptionClass) {
-                    throw new $throwExceptionClass("IMAP method $method_name() failed with error: ".implode('. ', $errors));
-                } else {
-                    return false;
-                }
-            }
-        }
-
-        return $result;
-    }
-
-    /**
-     * Combine Subfolder or Folder to the connection.
-     * Have the imapPath a folder added to the connection info, then will the $folder added as subfolder.
-     * If the parameter $absolute TRUE, then will the connection new builded only with this folder as root element.
-     *
-     * @param string $folder   Folder, the will added to the path
-     * @param bool   $absolute Add folder as root element to the connection and remove all other from this
-     *
-     * @return string Return the new path
-     */
-    protected function getCombinedPath(string $folder, bool $absolute = false): string
-    {
-        if (empty(trim($folder))) {
-            return $this->imapPath;
-        } elseif ('}' === substr($this->imapPath, -1)) {
-            return $this->imapPath.$folder;
-        } elseif (true === $absolute) {
-            $folder = ('/' === $folder) ? '' : $folder;
-            $posConnectionDefinitionEnd = strpos($this->imapPath, '}');
-
-            if (false === $posConnectionDefinitionEnd) {
-                throw new UnexpectedValueException('"}" was not present in IMAP path!');
-            }
-
-            return substr($this->imapPath, 0, $posConnectionDefinitionEnd + 1).$folder;
-        }
-
-        return $this->imapPath.$this->getPathDelimiter().$folder;
-    }
-
-    /**
-     * @psalm-param object $recipient
-     *
-     * @return array|null
-     *
-     * @psalm-return array{0:string, 1:string|null}|null
-     */
-    protected function possiblyGetEmailAndNameFromRecipient($recipient)
-    {
-        if (isset($recipient->mailbox, $recipient->host)) {
-            /** @var mixed */
-            $recipientMailbox = $recipient->mailbox;
-
-            /** @var mixed */
-            $recipientHost = $recipient->host;
-
-            /** @var mixed */
-            $recipientPersonal = isset($recipient->personal) ? $recipient->personal : null;
-
-            if (!\is_string($recipientMailbox)) {
-                throw new UnexpectedValueException('mailbox was present on argument 1 passed to '.__METHOD__.'() but was not a string!');
-            } elseif (!\is_string($recipientHost)) {
-                throw new UnexpectedValueException('host was present on argument 1 passed to '.__METHOD__.'() but was not a string!');
-            } elseif (null !== $recipientPersonal && !\is_string($recipientPersonal)) {
-                throw new UnexpectedValueException('personal was present on argument 1 passed to '.__METHOD__.'() but was not a string!');
-            }
-
-            if ('' !== trim($recipientMailbox) && '' !== trim($recipientHost)) {
-                $recipientEmail = strtolower($recipientMailbox.'@'.$recipientHost);
-                $recipientName = (\is_string($recipientPersonal) and '' !== trim($recipientPersonal)) ? $this->decodeMimeStr($recipientPersonal, $this->getServerEncoding()) : null;
-
-                return [
-                    $recipientEmail,
-                    $recipientName,
-                ];
-            }
-        }
-
-        return null;
-    }
-
-    /**
-     * @psalm-param array<int, scalar|array|object{name?:string}|resource|null> $t
-     *
-     * @todo revisit implementation pending resolution of https://github.com/vimeo/psalm/issues/2619
-     */
-    protected function possiblyGetMailboxes(array $t): array
-    {
-        $arr = [];
-        if ($t) {
-            foreach ($t as $index => $item) {
-                if (!\is_object($item)) {
-                    throw new UnexpectedValueException('Index '.(string) $index.' of argument 1 passed to '.__METHOD__.'() corresponds to a non-object value, '.\gettype($item).' given!');
-                }
-                /** @var scalar|array|object|resource|null */
-                $item_name = isset($item->name) ? $item->name : null;
-
-                if (!isset($item->name, $item->attributes, $item->delimiter)) {
-                    throw new UnexpectedValueException('The object at index '.(string) $index.' of argument 1 passed to '.__METHOD__.'() was missing one or more of the required properties "name", "attributes", "delimiter"!');
-                } elseif (!\is_string($item_name)) {
-                    throw new UnexpectedValueException('The object at index '.(string) $index.' of argument 1 passed to '.__METHOD__.'() has a non-string value for the name property!');
-                }
-
-                // https://github.com/barbushin/php-imap/issues/339
-                $name = $this->decodeStringFromUtf7ImapToUtf8($item_name);
-                $name_pos = strpos($name, '}');
-                if (false === $name_pos) {
-                    throw new UnexpectedValueException('Expected token "}" not found in subscription name!');
-                }
-                $arr[] = [
-                    'fullpath' => $name,
-                    'attributes' => $item->attributes,
-                    'delimiter' => $item->delimiter,
-                    'shortpath' => substr($name, $name_pos + 1),
-                ];
-            }
-        }
-
-        return $arr;
-    }
-
-    /**
-     * @psalm-param HOSTNAMEANDADDRESS $t
-     *
-     * @psalm-return array{0:string|null, 1:string|null, 2:string}
-     */
-    protected function possiblyGetHostNameAndAddress(array $t): array
-    {
-        $out = [
-            isset($t[0]->host) ? $t[0]->host : (isset($t[1], $t[1]->host) ? $t[1]->host : null),
-            1 => null,
-        ];
-        foreach ([0, 1] as $index) {
-            $maybe = isset($t[$index], $t[$index]->personal) ? $t[$index]->personal : null;
-            if (\is_string($maybe) && '' !== trim($maybe)) {
-                $out[1] = $this->decodeMimeStr($maybe, $this->getServerEncoding());
-
-                break;
-            }
-        }
-
-        /** @var string */
-        $out[] = strtolower($t[0]->mailbox.'@'.(string) $out[0]);
-
-        /** @var array{0:string|null, 1:string|null, 2:string} */
-        return $out;
-    }
-
-    /**
-     * @return void
-     *
-     * @todo revisit redundant condition issues pending fix of https://github.com/vimeo/psalm/issues/2626
-     */
-    protected function pingOrDisconnect()
-    {
-        if ($this->imapStream && (!\is_resource($this->imapStream) || !imap_ping($this->imapStream))) {
-            $this->disconnect();
-            $this->imapStream = null;
-        }
-    }
->>>>>>> d6383492
 }