--- conflicted
+++ resolved
@@ -114,15 +114,6 @@
 	}
 
 	/**
-<<<<<<< HEAD
-	 * Set $this->attachmentsIgnore param. Allow to ignore attachments when they are not required and boost performance
-	 * @param bool $attachmentsIgnore
-	 */
-	public function setAttachmentsIgnore($attachmentsIgnore) {
-		$this->attachmentsIgnore = $attachmentsIgnore;
-	}
-	/**
-=======
 	 * Returns the current set IMAP search option
 	 * @return string IMAP search option (eg. 'SE_UID')
 	 */
@@ -149,8 +140,15 @@
 	}
 
 	/**
+	 * Set $this->attachmentsIgnore param. Allow to ignore attachments when they are not required and boost performance
+	 * @param bool $attachmentsIgnore
+	 */
+	public function setAttachmentsIgnore($attachmentsIgnore) {
+		$this->attachmentsIgnore = $attachmentsIgnore;
+	}
+
+	/**
 	 * Sets the timeout of all or one specific type
->>>>>>> 29b6d14f
 	 * @param int $timeout Timeout in seconds
 	 * @param array $types One of the following: IMAP_OPENTIMEOUT, IMAP_READTIMEOUT, IMAP_WRITETIMEOUT, IMAP_CLOSETIMEOUT
 	 * @throws InvalidParameterException
@@ -773,8 +771,6 @@
 	}
 
 	protected function initMailPart(IncomingMail $mail, $partStructure, $partNum, $markAsSeen = true) {
-<<<<<<< HEAD
-		
 		if ($this->attachmentsIgnore && 
 		($partStructure->type !== TYPEMULTIPART && 
 		($partStructure->type !== TYPETEXT || !in_array(strtolower($partStructure->subtype), ['plain','html']))))
@@ -782,10 +778,8 @@
 			return false;
 		}
 		
-		$options = FT_UID;
-=======
 		$options = ($this->imapSearchOption == SE_UID) ? FT_UID : 0;
->>>>>>> 29b6d14f
+
 		if(!$markAsSeen) {
 			$options |= FT_PEEK;
 		}
