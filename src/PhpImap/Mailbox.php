<?php
namespace PhpImap;

use stdClass;
use Exception;
use DateTime;
use PhpImap\Exceptions\ConnectionException;
use PhpImap\Exceptions\InvalidParameterException;

/**
 * @see https://github.com/barbushin/php-imap
 * @author Barbushin Sergey http://linkedin.com/in/barbushin
 */
class Mailbox {

	protected $imapPath;
	protected $imapLogin;
	protected $imapPassword;
	protected $imapSearchOption = SE_UID;
	protected $connectionRetry = 0;
	protected $connectionRetryDelay = 100;
	protected $imapOptions = 0;
	protected $imapRetriesNum = 0;
	protected $imapParams = [];
	protected $serverEncoding = 'UTF-8';
	protected $attachmentsDir = null;
	protected $expungeOnDisconnect = true;
	protected $timeouts = [];
	protected $attachmentsIgnore = false;
	protected $pathDelimiter = '.';
	private $imapStream;

	/**
	 * @param string $imapPath
	 * @param string $login
	 * @param string $password
	 * @param string $attachmentsDir
	 * @param string $serverEncoding
	 * @throws InvalidParameterException
	 */
	public function __construct($imapPath, $login, $password, $attachmentsDir = null, $serverEncoding = 'UTF-8') {
		$this->imapPath = trim($imapPath);
		$this->imapLogin = trim($login);
		$this->imapPassword = $password;
		$this->setServerEncoding($serverEncoding);
		if($attachmentsDir != null) {
			$this->setAttachmentsDir($attachmentsDir);
		}
	}

	/**
	 * Sets / Changes the path delimiter character (Supported values: '.', '/')
	 * @param string $delimiter Path delimiter
	 * @throws InvalidParameterException
	 */
	public function setPathDelimiter($delimiter) {
		if(!$this->validatePathDelimiter($delimiter)) {
			throw new InvalidParameterException('setPathDelimiter() can only set the delimiter to these characters: ".", "/"');
		}

		$this->pathDelimiter = $delimiter;
	}

	/**
	 * Returns the current set path delimiter character
	 * @return string Path delimiter
	 */
	public function getPathDelimiter() {
		return $this->pathDelimiter;
	}

	/**
	 * Validates the given path delimiter character
	 * @param string Path delimiter
	 * @return boolean true (supported) or false (unsupported)
	 */
	public function validatePathDelimiter($delimiter) {
		$supported_delimiters = array('.', '/');

		if(!in_array($delimiter, $supported_delimiters)) {
			return false;
		}

		return true;
	}


	/**
	 * Returns the current set server encoding
	 * @return string Server encoding (eg. 'UTF-8')
	 */
	public function getServerEncoding() {
		return $this->serverEncoding;
	}

	/**
	 * Sets / Changes the server encoding
	 * @param string Server encoding (eg. 'UTF-8')
	 * @return void
	 * @throws InvalidParameterException
	 */
	public function setServerEncoding($serverEncoding) {
		$serverEncoding = strtoupper(trim($serverEncoding));

		// https://github.com/barbushin/php-imap/issues/336
		$supported_encodings = array();
		if(extension_loaded('mbstring')) {
			$supported_encodings = mb_list_encodings();
		}

		if(!in_array($serverEncoding, $supported_encodings) && $serverEncoding != "US-ASCII") {
			throw new InvalidParameterException('"'.$serverEncoding.'" is not supported by setServerEncoding(). Your system only supports these encodings: US-ASCII, ' . implode(", ", $supported_encodings));
		}

		$this->serverEncoding = $serverEncoding;
	}

	/**
	 * Returns the current set IMAP search option
	 * @return string IMAP search option (eg. 'SE_UID')
	 */
	public function getImapSearchOption() {
		return $this->imapSearchOption;
	}

	/**
	 * Sets / Changes the IMAP search option
	 * @param string IMAP search option (eg. 'SE_UID')
	 * @return void
	 * @throws InvalidParameterException
	 */
	public function setImapSearchOption($imapSearchOption) {
		$imapSearchOption = strtoupper(trim($imapSearchOption));

		$supported_options = array(SE_FREE, SE_UID);

		if(!in_array($imapSearchOption, $supported_options)) {
			throw new InvalidParameterException('"'.$imapSearchOption.'" is not supported by setImapSearchOption(). Supported options are SE_FREE and SE_UID.');
		}

		$this->imapSearchOption = $imapSearchOption;
	}

	/**
	 * Set $this->attachmentsIgnore param. Allow to ignore attachments when they are not required and boost performance
	 * @param bool $attachmentsIgnore
	 * @throws InvalidParameterException
	 */
	public function setAttachmentsIgnore($attachmentsIgnore) {
		if(!is_bool($attachmentsIgnore)) {
			throw new InvalidParameterException('setAttachmentsIgnore() expects a boolean: true or false');
		}
		$this->attachmentsIgnore = $attachmentsIgnore;
	}

	/**
	 * Get $this->attachmentsIgnore param.
	 * @return bool $attachmentsIgnore
	 */
	public function getAttachmentsIgnore() {
		return $this->attachmentsIgnore;
	}

	/**
	 * Sets the timeout of all or one specific type
	 * @param int $timeout Timeout in seconds
	 * @param array $types One of the following: IMAP_OPENTIMEOUT, IMAP_READTIMEOUT, IMAP_WRITETIMEOUT, IMAP_CLOSETIMEOUT
	 * @return void
	 * @throws InvalidParameterException
	 */
	public function setTimeouts($timeout, $types = [IMAP_OPENTIMEOUT, IMAP_READTIMEOUT, IMAP_WRITETIMEOUT, IMAP_CLOSETIMEOUT]) {
		$supported_types = array(IMAP_OPENTIMEOUT, IMAP_READTIMEOUT, IMAP_WRITETIMEOUT, IMAP_CLOSETIMEOUT);

		$found_types = array_intersect($types, $supported_types);

		if(count($types) != count($found_types)) {
			throw new InvalidParameterException('You have provided at least one unsupported timeout type. Supported types are: IMAP_OPENTIMEOUT, IMAP_READTIMEOUT, IMAP_WRITETIMEOUT, IMAP_CLOSETIMEOUT');
		}

		$this->timeouts = array_fill_keys($types, $timeout);
	}

	/**
	 * Returns the IMAP login (usually an email address)
	 * @return string IMAP login
	 */
	public function getLogin() {
		return $this->imapLogin;
	}

	/**
	 * Set custom connection arguments of imap_open method. See http://php.net/imap_open
	 * @param int $options
	 * @param int $retriesNum
	 * @param array $params
	 * @throws InvalidParameterException
	 */
	public function setConnectionArgs($options = 0, $retriesNum = 0, $params = NULL) {
		if($options != 0) {
			$supported_options = array(OP_READONLY, OP_ANONYMOUS, OP_HALFOPEN, CL_EXPUNGE, OP_DEBUG, OP_SHORTCACHE, OP_SILENT, OP_PROTOTYPE, OP_SECURE);
			if(!in_array($options, $supported_options)) {
				throw new InvalidParameterException('Please check your option for setConnectionArgs()! Unsupported option "'.$options.'". Available options: https://www.php.net/manual/de/function.imap-open.php');
			}
			$this->imapOptions = $options;
		}

		if($retriesNum != 0) {
			if(!is_int($retriesNum) OR $retriesNum < 0) {
				throw new InvalidParameterException('Invalid number of retries provided for setConnectionArgs()! It must be a positive integer. (eg. 1 or 3)');
			}
			$this->imapRetriesNum = $retriesNum;
		}

		if($params != NULL AND !empty($params)) {
			$supported_params = array('DISABLE_AUTHENTICATOR');
			if(!is_array($params)) {
				throw new InvalidParameterException('setConnectionArgs() requires $params to be an array!');
			}

			foreach($params as $key => $value) {
				if(!in_array($key, $supported_params)) {
					throw new InvalidParameterException('Invalid array key of params provided for setConnectionArgs()! Only DISABLE_AUTHENTICATOR is currently valid.');
				}
			}
			$this->imapParams = $params;
		}
	}

	/**
	 * Set custom folder for attachments in case you want to have tree of folders for each email
	 * i.e. a/1 b/1 c/1 where a,b,c - senders, i.e. john@smith.com
	 * @param string $attachmentsDir Folder where to save attachments
	 * @return void
	 * @throws InvalidParameterException
	 */
	public function setAttachmentsDir($attachmentsDir) {
		if(empty($attachmentsDir)) {
			throw new InvalidParameterException('setAttachmentsDir() expects a string as first parameter!');
		}
		if(!is_dir($attachmentsDir)) {
			throw new InvalidParameterException('Directory "' . $attachmentsDir . '" not found');
		}
		$this->attachmentsDir = rtrim(realpath($attachmentsDir), '\\/');
	}

	/**
	 * Get current saving folder for attachments
	 * @return string Attachments dir
	 */
	public function getAttachmentsDir() {
		return $this->attachmentsDir;
	}

	/*
	 * Sets / Changes the attempts / retries to connect
	 * @param int $maxAttempts
	 * @return void
	*/
	public function setConnectionRetry($maxAttempts) {
		$this->connectionRetry = $maxAttempts;
	}

	/*
	 * Sets / Changes the delay between each attempt / retry to connect
	 * @param int $milliseconds
	 * @return void
	*/
	public function setConnectionRetryDelay($milliseconds) {
		$this->connectionRetryDelay = $milliseconds;
	}

	/**
	 * Get IMAP mailbox connection stream
	 * @param bool $forceConnection Initialize connection if it's not initialized
	 * @return null|resource
	 */
	public function getImapStream($forceConnection = true) {
		if($forceConnection) {
			if($this->imapStream && (!is_resource($this->imapStream) || !imap_ping($this->imapStream))) {
				$this->disconnect();
				$this->imapStream = null;
			}
			if(!$this->imapStream) {
				$this->imapStream = $this->initImapStreamWithRetry();
			}
		}
		return $this->imapStream;
	}

	/**
	 * Returns the provided string in UTF7-IMAP encoded format
	 *
	 * @param string $tr Any encoded string
	 * @return string $str UTF-7 encoded string or same as before, when it's no string
	 */
	public function encodeStringToUtf7Imap($str) {
		if(is_string($str)) {
			return mb_convert_encoding($str, 'UTF7-IMAP', mb_detect_encoding($str, 'UTF-8, ISO-8859-1, ISO-8859-15', true));
		}

		// Return $str as it is, when it is no string
		return $str;
	}

	/**
	 * Returns the provided string in UTF-8 encoded format
	 *
	 * @param string $tr Any encoded string
	 * @return string $str UTF-7 encoded string or same as before, when it's no string
	 */
	public function decodeStringFromUtf7ImapToUtf8($str) {
		if(is_string($str)) {
			return mb_convert_encoding($str, 'UTF-8', 'UTF7-IMAP');
		}

		// Return $str as it is, when it is no string
		return $str;
	}

	/**
	 * Switch mailbox without opening a new connection
	 *
	 * @param string $imapPath
	 * @throws Exception
	 */
	public function switchMailbox($imapPath) {
		$this->imapPath = $imapPath;
		$this->imap('reopen', $this->imapPath);
	}

	protected function initImapStreamWithRetry() {
		$retry = $this->connectionRetry;

		do {
			try {
				return $this->initImapStream();
			}
			catch(ConnectionException $exception) {
			}
		}
		while(--$retry > 0 && (!$this->connectionRetryDelay || !usleep($this->connectionRetryDelay * 1000)));

		throw $exception;
	}

	protected function initImapStream() {
		foreach($this->timeouts as $type => $timeout) {
			$this->imap('timeout', [$type, $timeout], false);
		}
		return $this->imap('open', [$this->imapPath, $this->imapLogin, $this->imapPassword, $this->imapOptions, $this->imapRetriesNum, $this->imapParams], false, ConnectionException::class);
	}

	/**
	 * Disconnects from IMAP server / mailbox
	 */
	public function disconnect() {
		$imapStream = $this->getImapStream(false);
		if($imapStream && is_resource($imapStream)) {
			$this->imap('close', [$imapStream, $this->expungeOnDisconnect ? CL_EXPUNGE : 0], false, null);
		}
	}

	/**
	 * Sets 'expunge on disconnect' parameter
	 * @param bool $isEnabled
	 */
	public function setExpungeOnDisconnect($isEnabled) {
		$this->expungeOnDisconnect = $isEnabled;
	}

	/**
	 * Get information about the current mailbox.
	 *
	 * Returns the information in an object with following properties:
	 *  Date - current system time formatted according to RFC2822
	 *  Driver - protocol used to access this mailbox: POP3, IMAP, NNTP
	 *  Mailbox - the mailbox name
	 *  Nmsgs - number of mails in the mailbox
	 *  Recent - number of recent mails in the mailbox
	 *
	 * @return stdClass
	 */
	public function checkMailbox() {
		return $this->imap('check');
	}

	/**
	 * Creates a new mailbox
	 * @param string $name Name of new mailbox (eg. 'PhpImap')
	 */
	public function createMailbox($name) {
		$this->imap('createmailbox', $this->imapPath . $this->getPathDelimiter() . $name);
	}

	/**
	 * Deletes a specific mailbox
	 * @param string $name Name of mailbox, which you want to delete (eg. 'PhpImap')
	 */
	public function deleteMailbox($name) {
		$this->imap('deletemailbox', $this->imapPath . $this->getPathDelimiter() . $name);
	}

	/**
	 * Rename an existing mailbox from $oldName to $newName
	 * @param string $oldName Current name of mailbox, which you want to rename (eg. 'PhpImap')
	 * @param string $newName New name of mailbox, to which you want to rename it (eg. 'PhpImapTests')
	 */
	public function renameMailbox($oldName, $newName) {
		$this->imap('renamemailbox', [$this->imapPath . $this->getPathDelimiter() . $oldName, $this->imapPath . $this->getPathDelimiter() . $newName]);
	}

	/**
	 * Gets status information about the given mailbox.
	 *
	 * This function returns an object containing status information.
	 * The object has the following properties: messages, recent, unseen, uidnext, and uidvalidity.
	 *
	 * @return stdClass
	 */
	public function statusMailbox() {
		return $this->imap('status', [$this->imapPath, SA_ALL]);
	}

	/**
	 * Gets listing the folders
	 *
	 * This function returns an object containing listing the folders.
	 * The object has the following properties: messages, recent, unseen, uidnext, and uidvalidity.
	 *
	 * @param string $pattern
	 * @return array listing the folders
	 */
	public function getListingFolders($pattern = '*') {
		$folders = $this->imap('list', [$this->imapPath, $pattern]) ?: [];
		foreach($folders as &$folder) {
			$folder = $this->decodeStringFromUtf7ImapToUtf8($folder);
		}
		return $folders;
	}

	/**
	 * This function uses imap_search() to perform a search on the mailbox currently opened in the given IMAP stream.
	 * For example, to match all unanswered mails sent by Mom, you'd use: "UNANSWERED FROM mom".
	 *
	 * @param string $criteria See http://php.net/imap_search for a complete list of available criteria
	 * @param boolean $disableServerEncoding Disables server encoding while searching for mails (can be useful on Exchange servers)
	 * @return array mailsIds (or empty array)
	 */
	public function searchMailbox($criteria = 'ALL', $disableServerEncoding = false) {
		if($disableServerEncoding) {
			return $this->imap('search', [$criteria, $this->imapSearchOption]) ?: [];
		}
		return $this->imap('search', [$criteria, $this->imapSearchOption, $this->getServerEncoding()]) ?: [];
	}

	/**
	 * Save a specific body section to a file
	 * @param $mailId
	 * @param string $filename
	 */
	public function saveMail($mailId, $filename = 'email.eml') {
		$this->imap('savebody', [$filename, $mailId, "", ($this->imapSearchOption == SE_UID) ? FT_UID : 0]);
	}

	/**
	 * Marks mails listed in mailId for deletion.
	 * @param $mailId
	 */
	public function deleteMail($mailId) {
		$this->imap('delete', [$mailId . ':' . $mailId, ($this->imapSearchOption == SE_UID) ? FT_UID : 0]);
	}

	/**
	 * Moves mails listed in mailId into new mailbox
	 * @param $mailId
	 * @param $mailBox
	 */
	public function moveMail($mailId, $mailBox) {
		$this->imap('mail_move', [$mailId, $mailBox, CP_UID]) && $this->expungeDeletedMails();
	}

	/**
	 * Copies mails listed in mailId into new mailbox
	 * @param $mailId
	 * @param $mailBox
	 */
	public function copyMail($mailId, $mailBox) {
		$this->imap('mail_copy', [$mailId, $mailBox, CP_UID]) && $this->expungeDeletedMails();
	}

	/**
	 * Deletes all the mails marked for deletion by imap_delete(), imap_mail_move(), or imap_setflag_full().
	 */
	public function expungeDeletedMails() {
		$this->imap('expunge');
	}

	/**
	 * Add the flag \Seen to a mail.
	 * @param $mailId
	 */
	public function markMailAsRead($mailId) {
		$this->setFlag([$mailId], '\\Seen');
	}

	/**
	 * Remove the flag \Seen from a mail.
	 * @param $mailId
	 */
	public function markMailAsUnread($mailId) {
		$this->clearFlag([$mailId], '\\Seen');
	}

	/**
	 * Add the flag \Flagged to a mail.
	 * @param $mailId
	 */
	public function markMailAsImportant($mailId) {
		$this->setFlag([$mailId], '\\Flagged');
	}

	/**
	 * Add the flag \Seen to a mails.
	 * @param array $mailId
	 */
	public function markMailsAsRead(array $mailId) {
		$this->setFlag($mailId, '\\Seen');
	}

	/**
	 * Remove the flag \Seen from some mails.
	 * @param array $mailId
	 */
	public function markMailsAsUnread(array $mailId) {
		$this->clearFlag($mailId, '\\Seen');
	}

	/**
	 * Add the flag \Flagged to some mails.
	 * @param array $mailId
	 */
	public function markMailsAsImportant(array $mailId) {
		$this->setFlag($mailId, '\\Flagged');
	}

	/**
	 * Causes a store to add the specified flag to the flags set for the mails in the specified sequence.
	 *
	 * @param array $mailsIds
	 * @param string $flag which you can set are \Seen, \Answered, \Flagged, \Deleted, and \Draft as defined by RFC2060.
	 */
	public function setFlag(array $mailsIds, $flag) {
		$this->imap('setflag_full', [implode(',', $mailsIds), $flag, ST_UID]);
	}

	/**
	 * Cause a store to delete the specified flag to the flags set for the mails in the specified sequence.
	 *
	 * @param array $mailsIds
	 * @param string $flag which you can set are \Seen, \Answered, \Flagged, \Deleted, and \Draft as defined by RFC2060.
	 */
	public function clearFlag(array $mailsIds, $flag) {
		$this->imap('clearflag_full', [implode(',', $mailsIds), $flag, ST_UID]);
	}

	/**
	 * Fetch mail headers for listed mails ids
	 *
	 * Returns an array of objects describing one mail header each. The object will only define a property if it exists. The possible properties are:
	 *  subject - the mails subject
	 *  from - who sent it
	 *  sender - who sent it
	 *  to - recipient
	 *  date - when was it sent
	 *  message_id - Mail-ID
	 *  references - is a reference to this mail id
	 *  in_reply_to - is a reply to this mail id
	 *  size - size in bytes
	 *  uid - UID the mail has in the mailbox
	 *  msgno - mail sequence number in the mailbox
	 *  recent - this mail is flagged as recent
	 *  flagged - this mail is flagged
	 *  answered - this mail is flagged as answered
	 *  deleted - this mail is flagged for deletion
	 *  seen - this mail is flagged as already read
	 *  draft - this mail is flagged as being a draft
	 *
	 * @param array $mailsIds
	 * @return array
	 */
	public function getMailsInfo(array $mailsIds) {
		$mails = $this->imap('fetch_overview', [implode(',', $mailsIds), ($this->imapSearchOption == SE_UID) ? FT_UID : 0]);
		if(is_array($mails) && count($mails)) {
			foreach($mails as &$mail) {
				if(isset($mail->subject)) {
					$mail->subject = $this->decodeMimeStr($mail->subject, $this->getServerEncoding());
				}
				if(isset($mail->from) AND !empty($mail->from)) {
					$mail->from = $this->decodeMimeStr($mail->from, $this->getServerEncoding());
				}
				if(isset($mail->sender) AND !empty($mail->sender)) {
					$mail->sender = $this->decodeMimeStr($mail->sender, $this->getServerEncoding());
				}
				if(isset($mail->to)) {
					$mail->to = $this->decodeMimeStr($mail->to, $this->getServerEncoding());
				}
			}
		}
		return $mails;
	}

	/**
	 * Get headers for all messages in the defined mailbox,
	 * returns an array of string formatted with header info,
	 * one element per mail message.
	 *
	 * @return array
	 */
	public function getMailboxHeaders() {
		return $this->imap('headers');
	}

	/**
	 * Get information about the current mailbox.
	 *
	 * Returns an object with following properties:
	 *  Date - last change (current datetime)
	 *  Driver - driver
	 *  Mailbox - name of the mailbox
	 *  Nmsgs - number of messages
	 *  Recent - number of recent messages
	 *  Unread - number of unread messages
	 *  Deleted - number of deleted messages
	 *  Size - mailbox size
	 *
	 * @return object Object with info
	 */

	public function getMailboxInfo() {
		return $this->imap('mailboxmsginfo');
	}

	/**
	 * Gets mails ids sorted by some criteria
	 *
	 * Criteria can be one (and only one) of the following constants:
	 *  SORTDATE - mail Date
	 *  SORTARRIVAL - arrival date (default)
	 *  SORTFROM - mailbox in first From address
	 *  SORTSUBJECT - mail subject
	 *  SORTTO - mailbox in first To address
	 *  SORTCC - mailbox in first cc address
	 *  SORTSIZE - size of mail in octets
	 *
	 * @param int $criteria
	 * @param bool $reverse
	 * @param string $searchCriteria See http://php.net/imap_search for a complete list of available criteria
	 * @return array Mails ids
	 */
	public function sortMails($criteria = SORTARRIVAL, $reverse = true, $searchCriteria = 'ALL') {
		return $this->imap('sort', [$criteria, $reverse, $this->imapSearchOption, $searchCriteria]);
	}

	/**
	 * Get mails count in mail box
	 * @return int
	 */
	public function countMails() {
		return $this->imap('num_msg');
	}

	/**
	 * Retrieve the quota settings per user
	 * @param string Should normally be in the form of which mailbox (i.e. INBOX)
	 * @return array
	 */
	protected function getQuota($quota_root = 'INBOX') {
		return $this->imap('get_quotaroot', $quota_root);
	}

	/**
	 * Return quota limit in KB
	 * @param string Should normally be in the form of which mailbox (i.e. INBOX)
	 * @return int
	 */
	public function getQuotaLimit($quota_root = 'INBOX') {
		$quota = $this->getQuota($quota_root);
		return isset($quota['STORAGE']['limit']) ? $quota['STORAGE']['limit'] : 0;
	}

	/**
	 * Return quota usage in KB
	 * @param string Should normally be in the form of which mailbox (i.e. INBOX)
	 * @return int FALSE in the case of call failure
	 */
	public function getQuotaUsage($quota_root = 'INBOX') {
		$quota = $this->getQuota($quota_root);
		return isset($quota['STORAGE']['usage']) ? $quota['STORAGE']['usage'] : 0;
	}

	/**
	 * Get raw mail data
	 *
	 * @param $msgId
	 * @param bool $markAsSeen Mark the email as seen, when set to true
	 * @return mixed
	 */
	public function getRawMail($msgId, $markAsSeen = true) {
		$options = ($this->imapSearchOption == SE_UID) ? FT_UID : 0;
		if(!$markAsSeen) {
			$options |= FT_PEEK;
		}

		return $this->imap('fetchbody', [$msgId, '', $options]);
	}

	/**
	 * Get mail header
	 *
	 * @param $mailId
	 * @return IncomingMailHeader
	 * @throws Exception
	 */
	public function getMailHeader($mailId) {
		$headersRaw = $this->imap('fetchheader', [$mailId, ($this->imapSearchOption == SE_UID) ? FT_UID : 0]);

		if($headersRaw === false) {
			throw new Exception('Empty mail header - fetchheader failed. Invalid mail ID?');
		}

		$head = imap_rfc822_parse_headers($headersRaw);

		$header = new IncomingMailHeader();
		$header->headersRaw = $headersRaw;
		$header->headers = $head;
		$header->id = $mailId;
		$header->isDraft = (!isset($head->date)) ? true : false;
		$header->priority = (preg_match("/Priority\:(.*)/i", $headersRaw, $matches)) ? trim($matches[1]) : "";
		$header->importance = (preg_match("/Importance\:(.*)/i", $headersRaw, $matches)) ? trim($matches[1]) : "";
		$header->sensitivity = (preg_match("/Sensitivity\:(.*)/i", $headersRaw, $matches)) ? trim($matches[1]) : "";
		$header->autoSubmitted = (preg_match("/Auto-Submitted\:(.*)/i", $headersRaw, $matches)) ? trim($matches[1]) : "";
		$header->precedence = (preg_match("/Precedence\:(.*)/i", $headersRaw, $matches)) ? trim($matches[1]) : "";
		$header->failedRecipients = (preg_match("/Failed-Recipients\:(.*)/i", $headersRaw, $matches)) ? trim($matches[1]) : "";
		
		if(isset($head->date) AND !empty($head->date)) {
			$header->date = self::parseDateTime($head->date);
		} elseif(isset($head->Date) AND !empty($head->Date)) {
			$header->date = self::parseDateTime($head->Date);
		} else {
			$now = new DateTime;
			$header->date = self::parseDateTime($now->format('Y-m-d H:i:s'));
		}
		
		$header->subject = (isset($head->subject) AND !empty($head->subject)) ? $this->decodeMimeStr($head->subject, $this->getServerEncoding()) : null;
		if(isset($head->from) AND !empty($head->from)) {
			$header->fromHost = isset($head->from[0]->host) ? $head->from[0]->host : (isset($head->from[1]->host) ? $head->from[1]->host : null);
			$header->fromName = (isset($head->from[0]->personal) AND !empty($head->from[0]->personal)) ? $this->decodeMimeStr($head->from[0]->personal, $this->getServerEncoding()) : ((isset($head->from[1]->personal) AND (!empty($head->from[1]->personal))) ? $this->decodeMimeStr($head->from[1]->personal, $this->getServerEncoding()) : null);
			$header->fromAddress = strtolower($head->from[0]->mailbox . '@' . $header->fromHost);
		}
		elseif(preg_match("/smtp.mailfrom=[-0-9a-zA-Z.+_]+@[-0-9a-zA-Z.+_]+.[a-zA-Z]{2,4}/", $headersRaw, $matches)) {
			$header->fromAddress = substr($matches[0], 14);
		}
		if(isset($head->sender) AND !empty($head->sender)) {
			$header->senderHost = isset($head->sender[0]->host) ? $head->sender[0]->host : (isset($head->sender[1]->host) ? $head->sender[1]->host : null);
			$header->senderName = (isset($head->sender[0]->personal) AND !empty($head->sender[0]->personal)) ? $this->decodeMimeStr($head->sender[0]->personal, $this->getServerEncoding()) : ((isset($head->sender[1]->personal) AND (!empty($head->sender[1]->personal))) ? $this->decodeMimeStr($head->sender[1]->personal, $this->getServerEncoding()) : null);
			$header->senderAddress = strtolower($head->sender[0]->mailbox . '@' . $header->senderHost);
		}
		if(isset($head->to)) {
			$toStrings = [];
			foreach($head->to as $to) {
				if(!empty($to->mailbox) && !empty($to->host)) {
					$toEmail = strtolower($to->mailbox . '@' . $to->host);
					$toName = (isset($to->personal) AND !empty($to->personal)) ? $this->decodeMimeStr($to->personal, $this->getServerEncoding()) : null;
					$toStrings[] = $toName ? "$toName <$toEmail>" : $toEmail;
					$header->to[$toEmail] = $toName;
				}
			}
			$header->toString = implode(', ', $toStrings);
		}

		if(isset($head->cc)) {
			foreach($head->cc as $cc) {
				if(!empty($cc->mailbox) && !empty($cc->host)) {
					$header->cc[strtolower($cc->mailbox . '@' . $cc->host)] = (isset($cc->personal) AND !empty($cc->personal)) ? $this->decodeMimeStr($cc->personal, $this->getServerEncoding()) : null;
				}
			}
		}

		if(isset($head->bcc)) {
			foreach($head->bcc as $bcc) {
				if(!empty($bcc->mailbox) && !empty($bcc->host)) {
					$header->bcc[strtolower($bcc->mailbox . '@' . $bcc->host)] = (isset($bcc->personal) AND !empty($bcc->personal)) ? $this->decodeMimeStr($bcc->personal, $this->getServerEncoding()) : null;
				}
			}
		}

		if(isset($head->reply_to)) {
			foreach($head->reply_to as $replyTo) {
				$header->replyTo[strtolower($replyTo->mailbox . '@' . $replyTo->host)] = (isset($replyTo->personal) AND !empty($replyTo->personal)) ? $this->decodeMimeStr($replyTo->personal, $this->getServerEncoding()) : null;
			}
		}

		if(isset($head->message_id)) {
			$header->messageId = $head->message_id;
		}

		return $header;
	}

	/**
	 * Get mail data
	 *
	 * @param $mailId
	 * @param bool $markAsSeen Mark the email as seen, when set to true
	 * @return IncomingMail
	 */
	public function getMail($mailId, $markAsSeen = true) {
		$mail = new IncomingMail();
		$mail->setHeader($this->getMailHeader($mailId));

		$mailStructure = $this->imap('fetchstructure', [$mailId, ($this->imapSearchOption == SE_UID) ? FT_UID : 0]);

		if(empty($mailStructure->parts)) {
			$this->initMailPart($mail, $mailStructure, 0, $markAsSeen);
		}
		else {
			foreach($mailStructure->parts as $partNum => $partStructure) {
				$this->initMailPart($mail, $partStructure, $partNum + 1, $markAsSeen);
			}
		}

		return $mail;
	}

	protected function initMailPart(IncomingMail $mail, $partStructure, $partNum, $markAsSeen = true) {
<<<<<<< HEAD
		// skip all but plain and html when attachments are not required
		if ($this->getAttachmentsIgnore() && 
			($partStructure->type !== TYPEMULTIPART && 
			($partStructure->type !== TYPETEXT || !in_array(strtolower($partStructure->subtype), ['plain','html'])))) {
			return;
		}
		
=======
>>>>>>> 789088b2
		$options = ($this->imapSearchOption == SE_UID) ? FT_UID : 0;

		if(!$markAsSeen) {
			$options |= FT_PEEK;
		}
		$dataInfo = new DataPartInfo($this, $mail->id, $partNum, $partStructure->encoding, $options);
		
		$params = [];
		if(!empty($partStructure->parameters)) {
			foreach($partStructure->parameters as $param) {
				$params[strtolower($param->attribute)] = (!isset($param->value) || empty($param->value)) ? '' : $this->decodeMimeStr($param->value);
			}
		}
		if(!empty($partStructure->dparameters)) {
			foreach($partStructure->dparameters as $param) {
				$paramName = strtolower(preg_match('~^(.*?)\*~', $param->attribute, $matches) ? $matches[1] : $param->attribute);
				if(isset($params[$paramName])) {
					$params[$paramName] .= $param->value;
				}
				else {
					$params[$paramName] = $param->value;
				}
			}
		}

		$isAttachment = isset($params['filename']) || isset($params['name']);

		// ignore contentId on body when mail isn't multipart (https://github.com/barbushin/php-imap/issues/71)
		if(!$partNum && TYPETEXT === $partStructure->type) {
			$isAttachment = false;
		}

		if($isAttachment) {
			$mail->setHasAttachments(true);
		}

		// Do NOT parse attachments, when getAttachmentsIgnore() is true
		if($this->getAttachmentsIgnore() &&
			($partStructure->type !== TYPEMULTIPART &&
			($partStructure->type !== TYPETEXT || !in_array(strtolower($partStructure->subtype), ['plain','html'])))) {
			return false;
		}

		if($isAttachment) {
			if(empty($params['filename']) && empty($params['name'])) {
				$fileName = strtolower($partStructure->subtype);
			}
			else {
				$fileName = !empty($params['filename']) ? $params['filename'] : $params['name'];
				$fileName = $this->decodeMimeStr($fileName, $this->getServerEncoding());
				$fileName = $this->decodeRFC2231($fileName, $this->getServerEncoding());
			}

			$attachmentId = sha1($fileName);

			$attachment = new IncomingMailAttachment();
			$attachment->id = $attachmentId;
			$attachment->contentId = $partStructure->ifid ? trim($partStructure->id, " <>") : null;
			$attachment->name = $fileName;
			$attachment->disposition = (isset($partStructure->disposition) ? $partStructure->disposition : null);
			$attachment->charset = (isset($params['charset']) AND !empty($params['charset'])) ? $params['charset'] : null;
			if($this->getAttachmentsDir() != null) {
				$replace = [
					'/\s/' => '_',
					'/[^\w\.]/iu' => '',
					'/_+/' => '_',
					'/(^_)|(_$)/' => '',
				];
				$fileSysName = preg_replace('~[\\\\/]~', '', $mail->id . '_' . $attachmentId . '_' . preg_replace(array_keys($replace), $replace, $fileName));
				$filePath = $this->getAttachmentsDir() . DIRECTORY_SEPARATOR . $fileSysName;

				if(strlen($filePath) > 255) {
					$ext = pathinfo($filePath, PATHINFO_EXTENSION);
					$filePath = substr($filePath, 0, 255 - 1 - strlen($ext)) . "." . $ext;
				}
 				$attachment->setFilePath($filePath);
				$attachment->addDataPartInfo($dataInfo);
				$attachment->saveToDisk();
			}
			$mail->addAttachment($attachment);
		}
		else {
			if(!empty($params['charset'])) {
			    $dataInfo->charset = $params['charset'];
			}
			if($partStructure->type === TYPETEXT) {
				if(strtolower($partStructure->subtype) == 'plain') {
					$mail->addDataPartInfo($dataInfo, DataPartInfo::TEXT_PLAIN);
				}
				else {
				    $mail->addDataPartInfo($dataInfo, DataPartInfo::TEXT_HTML);
				}
			}
			elseif($partStructure->type === TYPEMESSAGE) {
			    $mail->addDataPartInfo($dataInfo, DataPartInfo::TEXT_PLAIN);
			}
		}
		if(!empty($partStructure->parts)) {
			foreach($partStructure->parts as $subPartNum => $subPartStructure) {
				if($partStructure->type == 2 && $partStructure->subtype == 'RFC822' && (!isset($partStructure->disposition) || $partStructure->disposition !== "attachment")) {
					$this->initMailPart($mail, $subPartStructure, $partNum, $markAsSeen);
				}
				else {
					$this->initMailPart($mail, $subPartStructure, $partNum . '.' . ($subPartNum + 1), $markAsSeen);
				}
			}
		}
	}

	/**
	 * Decodes a mime string
	 * @param string $string MIME string to decode
	 * @param string $toEncoding Charset, to which you want to decode it
	 * @return string Converted string if conversion was successful, or the original string if not
	 * @throws Exception
	 */
	public function decodeMimeStr($string, $toCharset = 'utf-8') {
		if(empty(trim($string))) {
			throw new Exception('decodeMimeStr() Can not decode an empty string!');
		}

		$newString = '';
		foreach(imap_mime_header_decode($string) as $element) {
			if(isset($element->text)) {
				$fromCharset = !isset($element->charset) ? 'iso-8859-1' : $element->charset;
				// Convert to UTF-8, if string has UTF-8 characters to avoid broken strings. See https://github.com/barbushin/php-imap/issues/232
				$toCharset = isset($element->charset) && preg_match('/(UTF\-8)|(default)/i', $element->charset) ? 'UTF-8' : $toCharset;
				$newString .= $this->convertStringEncoding($element->text, $fromCharset, $toCharset);
			}
		}
		return $newString;
	}

	function isUrlEncoded($string) {
		$hasInvalidChars = preg_match('#[^%a-zA-Z0-9\-_\.\+]#', $string);
		$hasEscapedChars = preg_match('#%[a-zA-Z0-9]{2}#', $string);
		return !$hasInvalidChars && $hasEscapedChars;
	}

	protected function decodeRFC2231($string, $charset = 'utf-8') {
		if(preg_match("/^(.*?)'.*?'(.*?)$/", $string, $matches)) {
			$encoding = $matches[1];
			$data = $matches[2];
			if($this->isUrlEncoded($data)) {
				$string = $this->convertStringEncoding(urldecode($data), $encoding, $charset);
			}
		}
		return $string;
	}

	/**
	 * Converts the datetime to a normalized datetime
	 * @param string Header datetime
	 * @return string Normalized datetime
	 */
	public function parseDateTime($dateHeader) {
		if(empty($dateHeader)) {
			throw new InvalidParameterException('parseDateTime() expects parameter 1 to be a parsable string datetime');
		}

		$dateRegex = '/\\s*\\(.*?\\)/';
		$dateFormatted = DateTime::createFromFormat(DateTime::RFC2822, preg_replace($dateRegex, '', $dateHeader));

		if(is_bool($dateFormatted)) {
			$now = new DateTime;
			return $now->format('Y-m-d H:i:s');
		} else {
			return $dateFormatted->format('Y-m-d H:i:s');
		}
	}

	/**
	 * Converts a string from one encoding to another.
	 * @param string $string The string, which you want to convert.
	 * @param string $fromEncoding The current charset (encoding).
	 * @param string $toEncoding The new charset (encoding).
	 * @return string Converted string if conversion was successful, or the original string if not
	 * @throws Exception
	 */
	public function convertStringEncoding($string, $fromEncoding, $toEncoding) {
		if(preg_match("/default|ascii|windows/i", $fromEncoding) || !$string || $fromEncoding == $toEncoding) {
			return $string;
		}
		if(extension_loaded('mbstring')) {
			$convertedString = mb_convert_encoding($string, $toEncoding, $fromEncoding);
		} elseif(function_exists('iconv')) {
			$convertedString = iconv($fromEncoding, $toEncoding . '//IGNORE', $string);
		}
		if(!isset($convertedString)) {
			throw new Exception('Mime string encoding conversion failed');
		}
		return $convertedString;
	}

	public function __destruct() {
		$this->disconnect();
	}

	/**
	 * Gets imappath
	 * @return string
	 */
	public function getImapPath() {
		return $this->imapPath;
	}

	/**
	 * Get message in MBOX format
	 * @param $mailId
	 * @return string
	 */
	public function getMailMboxFormat($mailId) {
		$option = ($this->imapSearchOption == SE_UID) ? FT_UID : 0;
		return imap_fetchheader($this->getImapStream(), $mailId, $option && FT_PREFETCHTEXT) . imap_body($this->getImapStream(), $mailId, $option);
	}

	/**
	 * Get folders list
	 * @param string $search
	 * @return array
	 */
	public function getMailboxes($search = "*") {
		$arr = [];
		if($t = imap_getmailboxes($this->getImapStream(), $this->imapPath, $search)) {
			foreach($t as $item) {
				// https://github.com/barbushin/php-imap/issues/339
				$name = $this->decodeStringFromUtf7ImapToUtf8($item->name);
				$arr[] = [
					"fullpath" => $name,
					"attributes" => $item->attributes,
					"delimiter" => $item->delimiter,
					"shortpath" => substr($name, strpos($name, '}') + 1),
				];
			}
		}
		return $arr;
	}
	/**
	 * Get folders list
	 * @param string $search
	 * @return array
	 */
	public function getSubscribedMailboxes($search = "*") {
		$arr = [];
		if($t = imap_getsubscribed($this->getImapStream(), $this->imapPath, $search)) {
			foreach($t as $item) {
				// https://github.com/barbushin/php-imap/issues/339
				$name = $this->decodeStringFromUtf7ImapToUtf8($item->name);
				$arr[] = [
					"fullpath" => $name,
					"attributes" => $item->attributes,
					"delimiter" => $item->delimiter,
					"shortpath" => substr($name, strpos($name, '}') + 1),
				];
			}
		}
		return $arr;
	}

	/**
	 * Subscribe to a mailbox
	 * @param $mailbox
	 * @throws Exception
	 */
	public function subscribeMailbox($mailbox) {
		$this->imap('subscribe', $this->imapPath . $this->getPathDelimiter() . $mailbox);
	}

	/**
	 * Unsubscribe from a mailbox
	 * @param $mailbox
	 * @throws Exception
	 */
	public function unsubscribeMailbox($mailbox) {
		$this->imap('unsubscribe', $this->imapPath . $this->getPathDelimiter() . $mailbox);
	}

	/**
	 * Call IMAP extension function call wrapped with utf7 args conversion & errors handling
	 *
	 * @param string $methodShortName Name of PHP imap_ method, but without the 'imap_' prefix. (eg. imap_fetch_overview => fetch_overview)
	 * @param array|string $args All arguments of the original method, except the 'resource $imap_stream' (eg. imap_fetch_overview => string $sequence [, int $options = 0 ])
	 * @param bool $prependConnectionAsFirstArg Add 'resource $imap_stream' as first argument, if set to true
	 * @param string|null $throwExceptionClass Name of exception class, which will be thrown in case of errors
	 * @return mixed
	 * @throws Exception
	 */
	public function imap($methodShortName, $args = [], $prependConnectionAsFirstArg = true, $throwExceptionClass = Exception::class) {
		if(!is_array($args)) {
			$args = [$args];
		}
		 // https://github.com/barbushin/php-imap/issues/242
		if(in_array($methodShortName, ['open'])) {
			// Mailbox names that contain international characters besides those in the printable ASCII space have to be encoded with imap_utf7_encode().
			// https://www.php.net/manual/en/function.imap-open.php
			if(is_string($args[0])) {
				if(preg_match("/^\{.*\}(.*)$/", $args[0], $matches)) {
					$mailbox_name = $matches[1];

					if(!mb_detect_encoding($mailbox_name, 'ASCII', true)) {
						$args[0] = $this->encodeStringToUtf7Imap($mailbox_name);
					}
				}
			}
		} else {
			foreach($args as &$arg) {
				if(is_string($arg)) {
					$arg = $this->encodeStringToUtf7Imap($arg);
				}
			}
		}
		if($prependConnectionAsFirstArg) {
			array_unshift($args, $this->getImapStream());
		}

		imap_errors(); // flush errors
		$result = @call_user_func_array("imap_$methodShortName", $args);

		if(!$result) {
			$errors = imap_errors();
			if($errors) {
				if($throwExceptionClass) {
					throw new $throwExceptionClass("IMAP method imap_$methodShortName() failed with error: " . implode('. ', $errors));
				}
				else {
					return false;
				}
			}
		}

		return $result;
	}
}<|MERGE_RESOLUTION|>--- conflicted
+++ resolved
@@ -833,16 +833,6 @@
 	}
 
 	protected function initMailPart(IncomingMail $mail, $partStructure, $partNum, $markAsSeen = true) {
-<<<<<<< HEAD
-		// skip all but plain and html when attachments are not required
-		if ($this->getAttachmentsIgnore() && 
-			($partStructure->type !== TYPEMULTIPART && 
-			($partStructure->type !== TYPETEXT || !in_array(strtolower($partStructure->subtype), ['plain','html'])))) {
-			return;
-		}
-		
-=======
->>>>>>> 789088b2
 		$options = ($this->imapSearchOption == SE_UID) ? FT_UID : 0;
 
 		if(!$markAsSeen) {
