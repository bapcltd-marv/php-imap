--- conflicted
+++ resolved
@@ -12,10 +12,6 @@
 use function array_unique;
 use function array_unshift;
 use function array_values;
-<<<<<<< HEAD
-use function base64_encode;
-=======
->>>>>>> be22ea86
 use function bin2hex;
 use const CL_EXPUNGE;
 use function count;
@@ -25,12 +21,6 @@
 use DateTime;
 use const DIRECTORY_SEPARATOR;
 use Exception;
-<<<<<<< HEAD
-use const FT_PEEK;
-use const FT_PREFETCHTEXT;
-use const FT_UID;
-use function fwrite;
-=======
 use function explode;
 use const FILEINFO_EXTENSION;
 use const FILEINFO_MIME;
@@ -40,7 +30,6 @@
 use const FT_PEEK;
 use const FT_PREFETCHTEXT;
 use const FT_UID;
->>>>>>> be22ea86
 use function gettype;
 use function iconv;
 use const IMAP_CLOSETIMEOUT;
@@ -55,10 +44,7 @@
 use InvalidArgumentException;
 use function is_array;
 use function is_dir;
-<<<<<<< HEAD
-=======
 use function is_int;
->>>>>>> be22ea86
 use function is_object;
 use function is_resource;
 use function is_string;
@@ -78,10 +64,7 @@
 use const OP_SECURE;
 use const OP_SHORTCACHE;
 use const OP_SILENT;
-<<<<<<< HEAD
 use ParagonIE\HiddenString\HiddenString;
-=======
->>>>>>> be22ea86
 use function pathinfo;
 use const PATHINFO_EXTENSION;
 use PhpImap\Exceptions\ConnectionException;
@@ -98,10 +81,6 @@
 use const ST_UID;
 use stdClass;
 use function strtotime;
-<<<<<<< HEAD
-use Throwable;
-=======
->>>>>>> be22ea86
 use function trim;
 use const TYPEMESSAGE;
 use const TYPEMULTIPART;
@@ -151,8 +130,6 @@
 
 	const PART_TYPE_TWO = 2;
 
-<<<<<<< HEAD
-=======
 	const IMAP_OPTIONS_SUPPORTED_VALUES =
 		OP_READONLY // 2
 		| OP_ANONYMOUS // 4
@@ -167,7 +144,6 @@
 
 	public string $decodeMimeStrDefaultCharset = 'default';
 
->>>>>>> be22ea86
 	/**
 	 * Allow to ignore attachments when they are not required and boost performance.
 	 */
@@ -177,13 +153,7 @@
 
 	protected string $imapLogin;
 
-<<<<<<< HEAD
 	protected HiddenString $imapPassword;
-
-	protected ?string $imapOAuthAccessToken = null;
-=======
-	protected string $imapPassword;
->>>>>>> be22ea86
 
 	protected int $imapSearchOption = SE_UID;
 
@@ -213,23 +183,16 @@
 
 	protected string $pathDelimiter = '.';
 
-<<<<<<< HEAD
-=======
 	/** @var string */
 	protected $mailboxFolder;
 
->>>>>>> be22ea86
 	/** @var resource|null */
 	private $imapStream;
 
 	/**
 	 * @throws InvalidParameterException
 	 */
-<<<<<<< HEAD
 	public function __construct(string $imapPath, string $login, HiddenString $password, string $attachmentsDir = null, string $serverEncoding = 'UTF-8')
-=======
-	public function __construct(string $imapPath, string $login, string $password, string $attachmentsDir = null, string $serverEncoding = 'UTF-8')
->>>>>>> be22ea86
 	{
 		$this->imapPath = trim($imapPath);
 		$this->imapLogin = trim($login);
@@ -238,11 +201,8 @@
 		if (null !== $attachmentsDir) {
 			$this->setAttachmentsDir($attachmentsDir);
 		}
-<<<<<<< HEAD
-=======
 
 		$this->setMailboxFolder();
->>>>>>> be22ea86
 	}
 
 	/**
@@ -254,42 +214,6 @@
 	}
 
 	/**
-<<<<<<< HEAD
-	 * Sets / Changes the OAuth Token for the authentication.
-	 *
-	 * @param string $access_token OAuth token from your application (eg. Google Mail)
-	 *
-	 * @throws InvalidArgumentException If no access token is provided
-	 * @throws Exception If OAuth authentication was unsuccessful
-	 */
-	public function setOAuthToken(string $access_token) : void
-	{
-		if (empty(trim($access_token))) {
-			throw new InvalidParameterException('setOAuthToken() requires an access token as parameter!');
-		}
-
-		$this->imapOAuthAccessToken = trim($access_token);
-
-		try {
-			$this->_oauthAuthentication();
-		} catch (Exception $ex) {
-			throw new Exception('Invalid OAuth token provided. Error: ' . $ex->getMessage());
-		}
-	}
-
-	/**
-	 * Gets the OAuth Token for the authentication.
-	 *
-	 * @return string|null $access_token OAuth Access Token
-	 */
-	public function getOAuthToken() : ?string
-	{
-		return $this->imapOAuthAccessToken;
-	}
-
-	/**
-=======
->>>>>>> be22ea86
 	 * Sets / Changes the path delimiter character (Supported values: '.', '/').
 	 *
 	 * @param string $delimiter Path delimiter
@@ -439,12 +363,7 @@
 	public function setConnectionArgs(int $options = 0, int $retriesNum = 0, array $params = null) : void
 	{
 		if (0 !== $options) {
-<<<<<<< HEAD
-			$supported_options = [OP_READONLY, OP_ANONYMOUS, OP_HALFOPEN, CL_EXPUNGE, OP_DEBUG, OP_SHORTCACHE, OP_SILENT, OP_PROTOTYPE, OP_SECURE];
-			if ( ! in_array($options, $supported_options, true)) {
-=======
 			if (($options & self::IMAP_OPTIONS_SUPPORTED_VALUES) !== $options) {
->>>>>>> be22ea86
 				throw new InvalidParameterException('Please check your option for setConnectionArgs()! Unsupported option "' . $options . '". Available options: https://www.php.net/manual/de/function.imap-open.php');
 			}
 			$this->imapOptions = $options;
@@ -573,8 +492,6 @@
 	}
 
 	/**
-<<<<<<< HEAD
-=======
 	 * Sets the folder of the current mailbox.
 	 */
 	public function setMailboxFolder() : void
@@ -584,7 +501,6 @@
 	}
 
 	/**
->>>>>>> be22ea86
 	 * Switch mailbox without opening a new connection.
 	 *
 	 * @throws Exception
@@ -597,11 +513,8 @@
 			$this->imapPath = $this->getCombinedPath($imapPath, $absolute);
 		}
 
-<<<<<<< HEAD
-=======
 		$this->setMailboxFolder();
 
->>>>>>> be22ea86
 		Imap::reopen($this->getImapStream(), $this->imapPath);
 	}
 
@@ -947,13 +860,6 @@
 	 *  seen - this mail is flagged as already read
 	 *  draft - this mail is flagged as being a draft
 	 *
-<<<<<<< HEAD
-	 * @param int[] $mailsIds
-	 *
-	 * @psalm-param list<int> $mailsIds
-	 *
-=======
->>>>>>> be22ea86
 	 * @return array $mailsIds Array of mail IDs
 	 *
 	 * @psalm-return list<object>
@@ -983,18 +889,6 @@
 				}
 
 				if (isset($mail->subject) && ! empty(trim($mail->subject))) {
-<<<<<<< HEAD
-					$mail->subject = $this->decodeMimeStr($mail->subject, $this->getServerEncoding());
-				}
-				if (isset($mail->from) && ! empty(trim($mail->from))) {
-					$mail->from = $this->decodeMimeStr($mail->from, $this->getServerEncoding());
-				}
-				if (isset($mail->sender) && ! empty(trim($mail->sender))) {
-					$mail->sender = $this->decodeMimeStr($mail->sender, $this->getServerEncoding());
-				}
-				if (isset($mail->to) && ! empty(trim($mail->to))) {
-					$mail->to = $this->decodeMimeStr($mail->to, $this->getServerEncoding());
-=======
 					$mail->subject = $this->decodeMimeStr($mail->subject);
 				}
 				if (isset($mail->from) && ! empty(trim($mail->from))) {
@@ -1005,7 +899,6 @@
 				}
 				if (isset($mail->to) && ! empty(trim($mail->to))) {
 					$mail->to = $this->decodeMimeStr($mail->to);
->>>>>>> be22ea86
 				}
 			}
 		}
@@ -1064,11 +957,7 @@
 	 * @param bool $reverse Sort reverse or not
 	 * @param string|null $searchCriteria See http://php.net/imap_search for a complete list of available criteria
 	 *
-<<<<<<< HEAD
-	 * @psalm-param 1|5|0|2|6|3|4 $criteria
-=======
 	 * @psalm-param value-of<Imap::SORT_CRITERIA> $criteria
->>>>>>> be22ea86
 	 *
 	 * @return array Mails ids
 	 */
@@ -1207,9 +1096,6 @@
 		$header->headersRaw = $headersRaw;
 		$header->headers = $head;
 		$header->id = $mailId;
-<<<<<<< HEAD
-		$header->isDraft = ( ! isset($head->date)) ? true : false;
-=======
 		$header->imapPath = $this->imapPath;
 		$header->mailboxFolder = $this->mailboxFolder;
 		$header->isDraft = ( ! isset($head->date)) ? true : false;
@@ -1220,7 +1106,6 @@
 		$header->xMailer = (preg_match("/X-Mailer\:(.*)/i", $headersRaw, $matches)) ? trim($matches[1]) : '';
 		$header->contentLanguage = (preg_match("/Content-Language\:(.*)/i", $headersRaw, $matches)) ? trim($matches[1]) : '';
 		$header->xSenderIp = (preg_match("/X-Sender-IP\:(.*)/i", $headersRaw, $matches)) ? trim($matches[1]) : '';
->>>>>>> be22ea86
 		$header->priority = (preg_match("/Priority\:(.*)/i", $headersRaw, $matches)) ? trim($matches[1]) : '';
 		$header->importance = (preg_match("/Importance\:(.*)/i", $headersRaw, $matches)) ? trim($matches[1]) : '';
 		$header->sensitivity = (preg_match("/Sensitivity\:(.*)/i", $headersRaw, $matches)) ? trim($matches[1]) : '';
@@ -1237,11 +1122,7 @@
 			$header->date = self::parseDateTime($now->format('Y-m-d H:i:s'));
 		}
 
-<<<<<<< HEAD
-		$header->subject = (isset($head->subject) && ! empty(trim($head->subject))) ? $this->decodeMimeStr($head->subject, $this->getServerEncoding()) : null;
-=======
 		$header->subject = (isset($head->subject) && ! empty(trim($head->subject))) ? $this->decodeMimeStr($head->subject) : null;
->>>>>>> be22ea86
 		if (isset($head->from) && ! empty($head->from)) {
 			[$header->fromHost, $header->fromName, $header->fromAddress] = $this->possiblyGetHostNameAndAddress($head->from);
 		} elseif (preg_match('/smtp.mailfrom=[-0-9a-zA-Z.+_]+@[-0-9a-zA-Z.+_]+.[a-zA-Z]{2,4}/', $headersRaw, $matches)) {
@@ -1391,13 +1272,6 @@
 			$fileName = mb_strtolower($partStructure->subtype);
 		} else {
 			$fileName = (isset($params['filename']) && ! empty(trim($params['filename']))) ? $params['filename'] : $params['name'];
-<<<<<<< HEAD
-			$fileName = $this->decodeMimeStr($fileName, $this->getServerEncoding());
-			$fileName = $this->decodeRFC2231($fileName, $this->getServerEncoding());
-		}
-
-		$partStructure_id = ($partStructure->ifid && isset($partStructure->id)) ? $partStructure->id : null;
-=======
 			$fileName = $this->decodeMimeStr($fileName);
 			$fileName = $this->decodeRFC2231($fileName);
 		}
@@ -1419,14 +1293,10 @@
 		}
 
 		$partStructure_id = ($partStructure->ifid && isset($partStructure->id)) ? trim($partStructure->id) : null;
->>>>>>> be22ea86
 
 		$attachment = new IncomingMailAttachment();
 		$attachment->id = bin2hex(random_bytes(20));
 		$attachment->contentId = isset($partStructure_id) ? trim($partStructure_id, ' <>') : null;
-<<<<<<< HEAD
-		$attachment->name = $fileName;
-=======
 		if (isset($partStructure->type)) {
 			$attachment->type = $partStructure->type;
 		}
@@ -1435,7 +1305,6 @@
 		$attachment->description = ($partStructure->ifdescription && isset($partStructure->description)) ? trim((string) $partStructure->description) : null;
 		$attachment->name = $fileName;
 		$attachment->sizeInBytes = $sizeInBytes;
->>>>>>> be22ea86
 		$attachment->disposition = (isset($partStructure->disposition) && is_string($partStructure->disposition)) ? $partStructure->disposition : null;
 
 		/** @var scalar|array|object|resource|null */
@@ -1449,15 +1318,12 @@
 
 		$attachment->addDataPartInfo($dataInfo);
 
-<<<<<<< HEAD
-=======
 		$attachment->fileInfoRaw = $attachment->getFileInfo(FILEINFO_RAW);
 		$attachment->fileInfo = $attachment->getFileInfo(FILEINFO_NONE);
 		$attachment->mime = $attachment->getFileInfo(FILEINFO_MIME);
 		$attachment->mimeEncoding = $attachment->getFileInfo(FILEINFO_MIME_ENCODING);
 		$attachment->fileExtension = $attachment->getFileInfo(FILEINFO_EXTENSION);
 
->>>>>>> be22ea86
 		$attachmentsDir = $this->getAttachmentsDir();
 
 		if (null !== $attachmentsDir) {
@@ -1486,33 +1352,13 @@
 	 *
 	 * @todo update implementation pending resolution of https://github.com/vimeo/psalm/issues/2619 & https://github.com/vimeo/psalm/issues/2620
 	 */
-<<<<<<< HEAD
-	public function decodeMimeStr(string $string, string $toCharset = 'utf-8') : string
-	{
-		if (empty(trim($string))) {
-			throw new Exception('decodeMimeStr() Can not decode an empty string!');
-		}
-
-=======
 	public function decodeMimeStr(string $string) : string
 	{
->>>>>>> be22ea86
 		$newString = '';
 		/** @var list<object{charset?:string, text?:string}>|false */
 		$elements = imap_mime_header_decode($string);
 
 		if (false === $elements) {
-<<<<<<< HEAD
-			return $newString;
-		}
-
-		foreach ($elements as $element) {
-			if (isset($element->text)) {
-				$fromCharset = ! isset($element->charset) ? 'iso-8859-1' : $element->charset;
-				// Convert to UTF-8, if string has UTF-8 characters to avoid broken strings. See https://github.com/barbushin/php-imap/issues/232
-				$toCharset = isset($element->charset) && preg_match('/(UTF\-8)|(default)/i', $element->charset) ? 'UTF-8' : $toCharset;
-				$newString .= $this->convertStringEncoding($element->text, $fromCharset, $toCharset);
-=======
 			return $string;
 		}
 
@@ -1544,7 +1390,6 @@
 						}
 					}
 					break;
->>>>>>> be22ea86
 			}
 		}
 
@@ -1589,36 +1434,6 @@
 	}
 
 	/**
-<<<<<<< HEAD
-	 * Converts a string from one encoding to another.
-	 *
-	 * @param string $string the string, which you want to convert
-	 * @param string $fromEncoding the current charset (encoding)
-	 * @param string $toEncoding the new charset (encoding)
-	 *
-	 * @return string Converted string if conversion was successful, or the original string if not
-	 */
-	public function convertStringEncoding(string $string, string $fromEncoding, string $toEncoding) : string
-	{
-		if (preg_match('/default|ascii/i', $fromEncoding) || ! $string || $fromEncoding === $toEncoding) {
-			return $string;
-		}
-		$supportedEncodings = array_map('strtolower', mb_list_encodings());
-		if (in_array(mb_strtolower($fromEncoding), $supportedEncodings, true) && in_array(mb_strtolower($toEncoding), $supportedEncodings, true)) {
-			$convertedString = mb_convert_encoding($string, $toEncoding, $fromEncoding);
-		} else {
-			$convertedString = @iconv($fromEncoding, $toEncoding . '//TRANSLIT//IGNORE', $string);
-		}
-		if (('' === $convertedString) || (false === $convertedString)) {
-			return $string;
-		}
-
-		return $convertedString;
-	}
-
-	/**
-=======
->>>>>>> be22ea86
 	 * Gets IMAP path.
 	 */
 	public function getImapPath() : string
@@ -1725,37 +1540,6 @@
 	}
 
 	/**
-<<<<<<< HEAD
-	 * Builds an OAuth2 authentication string for the given email address and access token.
-	 *
-	 * @return string $access_token Formatted OAuth access token
-	 */
-	protected function _constructAuthString() : string
-	{
-		return base64_encode("user=$this->imapLogin\1auth=Bearer $this->imapOAuthAccessToken\1\1");
-	}
-
-	/**
-	 * Authenticates the IMAP client with the OAuth access token.
-	 *
-	 * @throws Exception If any error occured
-	 */
-	protected function _oauthAuthentication() : void
-	{
-		$oauth_command = 'A AUTHENTICATE XOAUTH2 ' . $this->_constructAuthString();
-
-		$oauth_result = fwrite($this->getImapStream(), $oauth_command);
-
-		if (false === $oauth_result) {
-			throw new Exception('Could not authenticate using OAuth!');
-		}
-
-		try {
-			$this->checkMailbox();
-		} catch (Throwable $ex) {
-			throw new Exception('OAuth authentication failed! IMAP Error: ' . $ex->getMessage());
-		}
-=======
 	 * Returns the list of available encodings in lower case.
 	 *
 	 * @return array mb_list_encodings() in lower case
@@ -1769,7 +1553,6 @@
 		}
 
 		return $lowercase_encodings;
->>>>>>> be22ea86
 	}
 
 	/** @return resource */
@@ -1788,8 +1571,6 @@
 	}
 
 	/**
-<<<<<<< HEAD
-=======
 	 * Retrieve the quota settings per user.
 	 *
 	 * @param string $quota_root Should normally be in the form of which mailbox (i.e. INBOX)
@@ -1802,7 +1583,6 @@
 	}
 
 	/**
->>>>>>> be22ea86
 	 * Open an IMAP stream to a mailbox.
 	 *
 	 * @throws Exception if an error occured
@@ -1828,21 +1608,6 @@
 	}
 
 	/**
-<<<<<<< HEAD
-	 * Retrieve the quota settings per user.
-	 *
-	 * @param string $quota_root Should normally be in the form of which mailbox (i.e. INBOX)
-	 *
-	 * @see imap_get_quotaroot()
-	 */
-	protected function getQuota(string $quota_root = 'INBOX') : array
-	{
-		return Imap::get_quotaroot($this->getImapStream(), $quota_root);
-	}
-
-	/**
-=======
->>>>>>> be22ea86
 	 * @param string|0 $partNum
 	 *
 	 * @psalm-param PARTSTRUCTURE $partStructure
@@ -1886,10 +1651,6 @@
 
 		$isAttachment = isset($params['filename']) || isset($params['name']);
 
-<<<<<<< HEAD
-		// ignore contentId on body when mail isn't multipart (https://github.com/barbushin/php-imap/issues/71)
-		if ( ! $partNum && TYPETEXT === $partStructure->type) {
-=======
 		$dispositionAttachment = (
 			isset($partStructure->disposition) &&
 			is_string($partStructure->disposition) &&
@@ -1902,7 +1663,6 @@
 			TYPETEXT === $partStructure->type &&
 			! $dispositionAttachment
 		) {
->>>>>>> be22ea86
 			$isAttachment = false;
 		}
 
@@ -1959,23 +1719,16 @@
 		} else {
 			if (TYPETEXT === $partStructure->type) {
 				if ('plain' === mb_strtolower($partStructure->subtype)) {
-<<<<<<< HEAD
-=======
 					if ($dispositionAttachment) {
 						return;
 					}
 
->>>>>>> be22ea86
 					$mail->addDataPartInfo($dataInfo, DataPartInfo::TEXT_PLAIN);
 				} elseif ( ! $partStructure->ifdisposition) {
 					$mail->addDataPartInfo($dataInfo, DataPartInfo::TEXT_HTML);
 				} elseif ( ! is_string($partStructure->disposition)) {
 					throw new InvalidArgumentException('disposition property of object passed as argument 2 to ' . __METHOD__ . '() was present but not a string!');
-<<<<<<< HEAD
-				} elseif ('attachment' !== mb_strtolower($partStructure->disposition)) {
-=======
 				} elseif ( ! $dispositionAttachment) {
->>>>>>> be22ea86
 					$mail->addDataPartInfo($dataInfo, DataPartInfo::TEXT_HTML);
 				}
 			} elseif (TYPEMESSAGE === $partStructure->type) {
@@ -1984,22 +1737,12 @@
 		}
 	}
 
-<<<<<<< HEAD
-	protected function decodeRFC2231(string $string, string $charset = 'utf-8') : string
-	{
-		if (preg_match("/^(.*?)'.*?'(.*?)$/", $string, $matches)) {
-			$encoding = $matches[1];
-			$data = $matches[2];
-			if ($this->isUrlEncoded($data)) {
-				$string = $this->convertStringEncoding(urldecode($data), $encoding, $charset);
-=======
 	protected function decodeRFC2231(string $string) : string
 	{
 		if (preg_match("/^(.*?)'.*?'(.*?)$/", $string, $matches)) {
 			$data = $matches[2];
 			if ($this->isUrlEncoded($data)) {
 				$string = $this->decodeMimeStr(urldecode($data));
->>>>>>> be22ea86
 			}
 		}
 
@@ -2061,11 +1804,7 @@
 
 			if ('' !== trim($recipientMailbox) && '' !== trim($recipientHost)) {
 				$recipientEmail = mb_strtolower($recipientMailbox . '@' . $recipientHost);
-<<<<<<< HEAD
-				$recipientName = (is_string($recipientPersonal) && '' !== trim($recipientPersonal)) ? $this->decodeMimeStr($recipientPersonal, $this->getServerEncoding()) : null;
-=======
 				$recipientName = (is_string($recipientPersonal) && '' !== trim($recipientPersonal)) ? $this->decodeMimeStr($recipientPersonal) : null;
->>>>>>> be22ea86
 
 				return [
 					$recipientEmail,
@@ -2131,11 +1870,7 @@
 		foreach ([0, 1] as $index) {
 			$maybe = isset($t[$index], $t[$index]->personal) ? $t[$index]->personal : null;
 			if (is_string($maybe) && '' !== trim($maybe)) {
-<<<<<<< HEAD
-				$out[1] = $this->decodeMimeStr($maybe, $this->getServerEncoding());
-=======
 				$out[1] = $this->decodeMimeStr($maybe);
->>>>>>> be22ea86
 
 				break;
 			}
