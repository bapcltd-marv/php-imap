--- conflicted
+++ resolved
@@ -11,18 +11,6 @@
  */
 class IncomingMailHeader
 {
-<<<<<<< HEAD
-	/** @var int|null $id The IMAP message ID - not the "Message-ID:"-header of the email */
-	public ?int $id = null;
-
-	public bool $isDraft = false;
-
-	public ?string $date = null;
-
-	public ?string $headersRaw = null;
-
-	public ?object $headers = null;
-=======
 	/** @var int|null The IMAP message ID - not the "Message-ID:"-header of the email */
 	public ?int $id = null;
 
@@ -51,7 +39,6 @@
 	public ?string $contentLanguage = null;
 
 	public ?string $xSenderIp = null;
->>>>>>> be22ea86
 
 	public ?string $priority = null;
 
