<?php namespace PhpImap;

/**
 * @see https://github.com/barbushin/php-imap
 * @author Barbushin Sergey http://linkedin.com/in/barbushin
 */
class IncomingMailHeader {

	/** @var int|string $id The IMAP message ID - not the "Message-ID:"-header of the email */
	public $id;
	public $date;
	public $headersRaw;
	public $headers;
<<<<<<< HEAD
	public $autoSubmitted;
	public $precedence;
=======
	public $priority;
	public $importance;
	public $sensitivity;
>>>>>>> 03e49241
	public $subject;

	public $fromName;
	public $fromAddress;

	public $to = array();
	public $toString;
	public $cc = array();
	public $bcc = array();
	public $replyTo = array();

	public $messageId;
}<|MERGE_RESOLUTION|>--- conflicted
+++ resolved
@@ -11,14 +11,11 @@
 	public $date;
 	public $headersRaw;
 	public $headers;
-<<<<<<< HEAD
-	public $autoSubmitted;
-	public $precedence;
-=======
 	public $priority;
 	public $importance;
 	public $sensitivity;
->>>>>>> 03e49241
+  public $autoSubmitted;
+	public $precedence;
 	public $subject;
 
 	public $fromName;
